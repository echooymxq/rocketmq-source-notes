/*
 * Licensed to the Apache Software Foundation (ASF) under one or more
 * contributor license agreements.  See the NOTICE file distributed with
 * this work for additional information regarding copyright ownership.
 * The ASF licenses this file to You under the Apache License, Version 2.0
 * (the "License"); you may not use this file except in compliance with
 * the License.  You may obtain a copy of the License at
 *
 *     http://www.apache.org/licenses/LICENSE-2.0
 *
 * Unless required by applicable law or agreed to in writing, software
 * distributed under the License is distributed on an "AS IS" BASIS,
 * WITHOUT WARRANTIES OR CONDITIONS OF ANY KIND, either express or implied.
 * See the License for the specific language governing permissions and
 * limitations under the License.
 */
package org.apache.rocketmq.proxy.service.message;

import com.google.common.collect.Lists;
import java.util.List;
import java.util.Set;
import java.util.concurrent.CompletableFuture;
import org.apache.rocketmq.client.consumer.AckResult;
import org.apache.rocketmq.client.consumer.PopResult;
import org.apache.rocketmq.client.consumer.PullResult;
import org.apache.rocketmq.client.producer.SendResult;
import org.apache.rocketmq.common.consumer.ReceiptHandle;
import org.apache.rocketmq.common.message.Message;
import org.apache.rocketmq.common.message.MessageQueue;
import org.apache.rocketmq.proxy.common.ProxyContext;
import org.apache.rocketmq.proxy.common.ProxyException;
import org.apache.rocketmq.proxy.common.ProxyExceptionCode;
import org.apache.rocketmq.proxy.common.utils.FutureUtils;
import org.apache.rocketmq.client.impl.mqclient.MQClientAPIFactory;
import org.apache.rocketmq.proxy.service.route.AddressableMessageQueue;
import org.apache.rocketmq.proxy.service.route.TopicRouteService;
import org.apache.rocketmq.remoting.protocol.RemotingCommand;
import org.apache.rocketmq.remoting.protocol.body.LockBatchRequestBody;
import org.apache.rocketmq.remoting.protocol.body.UnlockBatchRequestBody;
import org.apache.rocketmq.remoting.protocol.header.AckMessageRequestHeader;
import org.apache.rocketmq.remoting.protocol.header.ChangeInvisibleTimeRequestHeader;
import org.apache.rocketmq.remoting.protocol.header.ConsumerSendMsgBackRequestHeader;
import org.apache.rocketmq.remoting.protocol.header.EndTransactionRequestHeader;
import org.apache.rocketmq.remoting.protocol.header.GetMaxOffsetRequestHeader;
import org.apache.rocketmq.remoting.protocol.header.GetMinOffsetRequestHeader;
import org.apache.rocketmq.remoting.protocol.header.PopMessageRequestHeader;
import org.apache.rocketmq.remoting.protocol.header.PullMessageRequestHeader;
import org.apache.rocketmq.remoting.protocol.header.QueryConsumerOffsetRequestHeader;
import org.apache.rocketmq.remoting.protocol.header.SendMessageRequestHeader;
import org.apache.rocketmq.remoting.protocol.header.UpdateConsumerOffsetRequestHeader;

public class ClusterMessageService implements MessageService {
    protected final TopicRouteService topicRouteService;
    protected final MQClientAPIFactory mqClientAPIFactory;

    public ClusterMessageService(TopicRouteService topicRouteService, MQClientAPIFactory mqClientAPIFactory) {
        this.topicRouteService = topicRouteService;
        this.mqClientAPIFactory = mqClientAPIFactory;
    }

    @Override
    public CompletableFuture<List<SendResult>> sendMessage(ProxyContext ctx, AddressableMessageQueue messageQueue,
        List<Message> msgList, SendMessageRequestHeader requestHeader, long timeoutMillis) {
        CompletableFuture<List<SendResult>> future;
        if (msgList.size() == 1) {
            future = this.mqClientAPIFactory.getClient().sendMessageAsync(
                    messageQueue.getBrokerAddr(),
                    messageQueue.getBrokerName(), msgList.get(0), requestHeader, timeoutMillis)
                .thenApply(Lists::newArrayList);
        } else {
            future = this.mqClientAPIFactory.getClient().sendMessageAsync(
                    messageQueue.getBrokerAddr(),
                    messageQueue.getBrokerName(), msgList, requestHeader, timeoutMillis)
                .thenApply(Lists::newArrayList);
        }
        return future;
    }

    @Override
    public CompletableFuture<RemotingCommand> sendMessageBack(ProxyContext ctx, ReceiptHandle handle, String messageId,
        ConsumerSendMsgBackRequestHeader requestHeader, long timeoutMillis) {
        return this.mqClientAPIFactory.getClient().sendMessageBackAsync(
            this.resolveBrokerAddrInReceiptHandle(ctx, handle),
            requestHeader,
            timeoutMillis
        );
    }

    @Override
    public CompletableFuture<Void> endTransactionOneway(ProxyContext ctx, String brokerName,
        EndTransactionRequestHeader requestHeader,
        long timeoutMillis) {
        CompletableFuture<Void> future = new CompletableFuture<>();
        try {
            this.mqClientAPIFactory.getClient().endTransactionOneway(
                this.resolveBrokerAddr(ctx, brokerName),
                requestHeader,
                "end transaction from proxy",
                timeoutMillis
            );
            future.complete(null);
        } catch (Throwable t) {
            future.completeExceptionally(t);
        }
        return future;
    }

    @Override
    public CompletableFuture<PopResult> popMessage(ProxyContext ctx, AddressableMessageQueue messageQueue,
        PopMessageRequestHeader requestHeader, long timeoutMillis) {
        return this.mqClientAPIFactory.getClient().popMessageAsync(
            messageQueue.getBrokerAddr(),
            messageQueue.getBrokerName(),
            requestHeader,
            timeoutMillis
        );
    }

    @Override
    public CompletableFuture<AckResult> changeInvisibleTime(ProxyContext ctx, ReceiptHandle handle, String messageId,
        ChangeInvisibleTimeRequestHeader requestHeader, long timeoutMillis) {
        return this.mqClientAPIFactory.getClient().changeInvisibleTimeAsync(
            this.resolveBrokerAddrInReceiptHandle(ctx, handle),
            handle.getBrokerName(),
            requestHeader,
            timeoutMillis
        );
    }

    @Override
    public CompletableFuture<AckResult> ackMessage(ProxyContext ctx, ReceiptHandle handle, String messageId,
        AckMessageRequestHeader requestHeader, long timeoutMillis) {
        return this.mqClientAPIFactory.getClient().ackMessageAsync(
<<<<<<< HEAD
            this.resolveBrokerAddrInReceiptHandle(handle), // 从句柄中提取brokerName，再获取brokerAddr.
=======
            this.resolveBrokerAddrInReceiptHandle(ctx, handle),
>>>>>>> 79967c00
            requestHeader,
            timeoutMillis
        );
    }

    @Override
    public CompletableFuture<PullResult> pullMessage(ProxyContext ctx, AddressableMessageQueue messageQueue,
        PullMessageRequestHeader requestHeader, long timeoutMillis) {
        return this.mqClientAPIFactory.getClient().pullMessageAsync(
            messageQueue.getBrokerAddr(),
            requestHeader,
            timeoutMillis
        );
    }

    @Override
    public CompletableFuture<Long> queryConsumerOffset(ProxyContext ctx, AddressableMessageQueue messageQueue,
        QueryConsumerOffsetRequestHeader requestHeader, long timeoutMillis) {
        return this.mqClientAPIFactory.getClient().queryConsumerOffsetWithFuture(
            messageQueue.getBrokerAddr(),
            requestHeader,
            timeoutMillis
        );
    }

    @Override
    public CompletableFuture<Void> updateConsumerOffset(ProxyContext ctx, AddressableMessageQueue messageQueue,
        UpdateConsumerOffsetRequestHeader requestHeader, long timeoutMillis) {
        return this.mqClientAPIFactory.getClient().updateConsumerOffsetOneWay(
            messageQueue.getBrokerAddr(),
            requestHeader,
            timeoutMillis
        );
    }

    @Override
    public CompletableFuture<Set<MessageQueue>> lockBatchMQ(ProxyContext ctx, AddressableMessageQueue messageQueue,
        LockBatchRequestBody requestBody, long timeoutMillis) {
        return this.mqClientAPIFactory.getClient().lockBatchMQWithFuture(
            messageQueue.getBrokerAddr(),
            requestBody,
            timeoutMillis
        );
    }

    @Override
    public CompletableFuture<Void> unlockBatchMQ(ProxyContext ctx, AddressableMessageQueue messageQueue,
        UnlockBatchRequestBody requestBody, long timeoutMillis) {
        return this.mqClientAPIFactory.getClient().unlockBatchMQOneway(
            messageQueue.getBrokerAddr(),
            requestBody,
            timeoutMillis
        );
    }

    @Override
    public CompletableFuture<Long> getMaxOffset(ProxyContext ctx, AddressableMessageQueue messageQueue,
        GetMaxOffsetRequestHeader requestHeader, long timeoutMillis) {
        return this.mqClientAPIFactory.getClient().getMaxOffset(
            messageQueue.getBrokerAddr(),
            requestHeader,
            timeoutMillis
        );
    }

    @Override
    public CompletableFuture<Long> getMinOffset(ProxyContext ctx, AddressableMessageQueue messageQueue,
        GetMinOffsetRequestHeader requestHeader, long timeoutMillis) {
        return this.mqClientAPIFactory.getClient().getMinOffset(
            messageQueue.getBrokerAddr(),
            requestHeader,
            timeoutMillis
        );
    }

    @Override
    public CompletableFuture<RemotingCommand> request(ProxyContext ctx, String brokerName, RemotingCommand request,
        long timeoutMillis) {
        try {
            String brokerAddress = topicRouteService.getBrokerAddr(ctx, brokerName);
            return mqClientAPIFactory.getClient().invoke(brokerAddress, request, timeoutMillis);
        } catch (Throwable t) {
            return FutureUtils.completeExceptionally(t);
        }
    }

    @Override
    public CompletableFuture<Void> requestOneway(ProxyContext ctx, String brokerName, RemotingCommand request,
        long timeoutMillis) {
        try {
            String brokerAddress = topicRouteService.getBrokerAddr(ctx, brokerName);
            return mqClientAPIFactory.getClient().invokeOneway(brokerAddress, request, timeoutMillis);
        } catch (Throwable t) {
            return FutureUtils.completeExceptionally(t);
        }
    }

    protected String resolveBrokerAddrInReceiptHandle(ProxyContext ctx, ReceiptHandle handle) {
        try {
            return this.topicRouteService.getBrokerAddr(ctx, handle.getBrokerName());
        } catch (Throwable t) {
            throw new ProxyException(ProxyExceptionCode.INVALID_RECEIPT_HANDLE, "cannot find broker " + handle.getBrokerName(), t);
        }
    }

    protected String resolveBrokerAddr(ProxyContext ctx, String brokerName) {
        try {
            return this.topicRouteService.getBrokerAddr(ctx, brokerName);
        } catch (Throwable t) {
            throw new ProxyException(ProxyExceptionCode.INVALID_BROKER_NAME, "cannot find broker " + brokerName, t);
        }
    }
}<|MERGE_RESOLUTION|>--- conflicted
+++ resolved
@@ -131,11 +131,8 @@
     public CompletableFuture<AckResult> ackMessage(ProxyContext ctx, ReceiptHandle handle, String messageId,
         AckMessageRequestHeader requestHeader, long timeoutMillis) {
         return this.mqClientAPIFactory.getClient().ackMessageAsync(
-<<<<<<< HEAD
-            this.resolveBrokerAddrInReceiptHandle(handle), // 从句柄中提取brokerName，再获取brokerAddr.
-=======
+            // 从句柄中提取brokerName，再获取brokerAddr.
             this.resolveBrokerAddrInReceiptHandle(ctx, handle),
->>>>>>> 79967c00
             requestHeader,
             timeoutMillis
         );
