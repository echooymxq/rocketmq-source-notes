--- conflicted
+++ resolved
@@ -98,49 +98,7 @@
         return new GrpcServer(this.serverBuilder.build());
     }
 
-<<<<<<< HEAD
-    protected void configSslContext(NettyServerBuilder serverBuilder) throws IOException, CertificateException {
-        if (null == serverBuilder) {
-            return;
-        }
-
-        TlsMode tlsMode = TlsSystemConfig.tlsMode;
-        if (!TlsMode.DISABLED.equals(tlsMode)) {
-            SslContext sslContext = loadSslContext();
-            if (TlsMode.PERMISSIVE.equals(tlsMode)) {
-                serverBuilder.protocolNegotiator(new OptionalSSLProtocolNegotiator(sslContext));
-            } else {
-                serverBuilder.sslContext(sslContext);
-            }
-        }
-    }
-
-    protected SslContext loadSslContext() throws CertificateException, IOException {
-        ProxyConfig proxyConfig = ConfigurationManager.getProxyConfig();
-        if (proxyConfig.isTlsTestModeEnable()) {
-            SelfSignedCertificate selfSignedCertificate = new SelfSignedCertificate();
-            return GrpcSslContexts.forServer(selfSignedCertificate.certificate(), selfSignedCertificate.privateKey())
-                .trustManager(InsecureTrustManagerFactory.INSTANCE)
-                .clientAuth(ClientAuth.NONE)
-                .build();
-        } else {
-            String tlsKeyPath = ConfigurationManager.getProxyConfig().getTlsKeyPath();
-            String tlsCertPath = ConfigurationManager.getProxyConfig().getTlsCertPath();
-            try (InputStream serverKeyInputStream = Files.newInputStream(Paths.get(tlsKeyPath));
-                 InputStream serverCertificateStream = Files.newInputStream(Paths.get(tlsCertPath))) {
-                SslContext res = GrpcSslContexts.forServer(serverCertificateStream, serverKeyInputStream)
-                    .trustManager(InsecureTrustManagerFactory.INSTANCE)
-                    .clientAuth(ClientAuth.NONE)
-                    .build();
-                log.info("load TLS configured OK");
-                return res;
-            }
-        }
-    }
-
     // 配置gRPC的认证拦截器
-=======
->>>>>>> 79967c00
     public GrpcServerBuilder configInterceptor() {
         // grpc interceptors, including acl, logging etc.
         List<AccessValidator> accessValidators = ServiceProvider.load(AccessValidator.class);
