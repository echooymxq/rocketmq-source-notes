/*
 * Licensed to the Apache Software Foundation (ASF) under one or more
 * contributor license agreements.  See the NOTICE file distributed with
 * this work for additional information regarding copyright ownership.
 * The ASF licenses this file to You under the Apache License, Version 2.0
 * (the "License"); you may not use this file except in compliance with
 * the License.  You may obtain a copy of the License at
 *
 *     http://www.apache.org/licenses/LICENSE-2.0
 *
 * Unless required by applicable law or agreed to in writing, software
 * distributed under the License is distributed on an "AS IS" BASIS,
 * WITHOUT WARRANTIES OR CONDITIONS OF ANY KIND, either express or implied.
 * See the License for the specific language governing permissions and
 * limitations under the License.
 */
package org.apache.rocketmq.client.impl.factory;

import java.io.UnsupportedEncodingException;
import java.util.Collections;
import java.util.Comparator;
import java.util.HashMap;
import java.util.HashSet;
import java.util.Iterator;
import java.util.List;
import java.util.Map;
import java.util.Map.Entry;
import java.util.Random;
import java.util.Set;
import java.util.concurrent.ConcurrentHashMap;
import java.util.concurrent.ConcurrentMap;
import java.util.concurrent.Executors;
import java.util.concurrent.ScheduledExecutorService;
import java.util.concurrent.ThreadFactory;
import java.util.concurrent.TimeUnit;
import java.util.concurrent.atomic.AtomicLong;
import java.util.concurrent.locks.Lock;
import java.util.concurrent.locks.ReentrantLock;
import org.apache.commons.lang3.StringUtils;
import org.apache.rocketmq.client.ClientConfig;
import org.apache.rocketmq.client.admin.MQAdminExtInner;
import org.apache.rocketmq.client.exception.MQBrokerException;
import org.apache.rocketmq.client.exception.MQClientException;
import org.apache.rocketmq.client.impl.ClientRemotingProcessor;
import org.apache.rocketmq.client.impl.FindBrokerResult;
import org.apache.rocketmq.client.impl.MQAdminImpl;
import org.apache.rocketmq.client.impl.MQClientAPIImpl;
import org.apache.rocketmq.client.impl.MQClientManager;
import org.apache.rocketmq.client.impl.consumer.DefaultMQPullConsumerImpl;
import org.apache.rocketmq.client.impl.consumer.DefaultMQPushConsumerImpl;
import org.apache.rocketmq.client.impl.consumer.MQConsumerInner;
import org.apache.rocketmq.client.impl.consumer.ProcessQueue;
import org.apache.rocketmq.client.impl.consumer.PullMessageService;
import org.apache.rocketmq.client.impl.consumer.RebalanceService;
import org.apache.rocketmq.client.impl.producer.DefaultMQProducerImpl;
import org.apache.rocketmq.client.impl.producer.MQProducerInner;
import org.apache.rocketmq.client.impl.producer.TopicPublishInfo;
import org.apache.rocketmq.client.log.ClientLogger;
import org.apache.rocketmq.client.producer.DefaultMQProducer;
import org.apache.rocketmq.client.stat.ConsumerStatsManager;
import org.apache.rocketmq.common.MQVersion;
import org.apache.rocketmq.common.MixAll;
import org.apache.rocketmq.common.ServiceState;
import org.apache.rocketmq.common.UtilAll;
import org.apache.rocketmq.common.constant.PermName;
import org.apache.rocketmq.common.filter.ExpressionType;
import org.apache.rocketmq.common.message.MessageExt;
import org.apache.rocketmq.common.message.MessageQueue;
import org.apache.rocketmq.common.message.MessageQueueAssignment;
import org.apache.rocketmq.common.protocol.NamespaceUtil;
import org.apache.rocketmq.common.protocol.body.ConsumeMessageDirectlyResult;
import org.apache.rocketmq.common.protocol.body.ConsumerRunningInfo;
import org.apache.rocketmq.common.protocol.heartbeat.ConsumeType;
import org.apache.rocketmq.common.protocol.heartbeat.ConsumerData;
import org.apache.rocketmq.common.protocol.heartbeat.HeartbeatData;
import org.apache.rocketmq.common.protocol.heartbeat.MessageModel;
import org.apache.rocketmq.common.protocol.heartbeat.ProducerData;
import org.apache.rocketmq.common.protocol.heartbeat.SubscriptionData;
import org.apache.rocketmq.common.protocol.route.BrokerData;
import org.apache.rocketmq.common.protocol.route.LogicalQueueRouteData;
import org.apache.rocketmq.common.protocol.route.LogicalQueuesInfo;
import org.apache.rocketmq.common.protocol.route.QueueData;
import org.apache.rocketmq.common.protocol.route.TopicRouteData;
import org.apache.rocketmq.logging.InternalLogger;
import org.apache.rocketmq.remoting.RPCHook;
import org.apache.rocketmq.remoting.common.RemotingHelper;
import org.apache.rocketmq.remoting.exception.RemotingException;
import org.apache.rocketmq.remoting.netty.NettyClientConfig;
import org.apache.rocketmq.remoting.protocol.RemotingCommand;


public class MQClientInstance {
    private final static long LOCK_TIMEOUT_MILLIS = 3000;
    private final InternalLogger log = ClientLogger.getLog();
    private final ClientConfig clientConfig;
    private final int instanceIndex;
    private final String clientId;
    private final long bootTimestamp = System.currentTimeMillis();
    private final ConcurrentMap<String/* group */, MQProducerInner> producerTable = new ConcurrentHashMap<String, MQProducerInner>();
    private final ConcurrentMap<String/* group */, MQConsumerInner> consumerTable = new ConcurrentHashMap<String, MQConsumerInner>();
    private final ConcurrentMap<String/* group */, MQAdminExtInner> adminExtTable = new ConcurrentHashMap<String, MQAdminExtInner>();
    private final NettyClientConfig nettyClientConfig;
    private final MQClientAPIImpl mQClientAPIImpl;
    private final MQAdminImpl mQAdminImpl;
    private final ConcurrentMap<String/* Topic */, TopicRouteData> topicRouteTable = new ConcurrentHashMap<String, TopicRouteData>();
    private final Lock lockNamesrv = new ReentrantLock();
    private final Lock lockHeartbeat = new ReentrantLock();
    private final ConcurrentMap<String/* Broker Name */, HashMap<Long/* brokerId */, String/* address */>> brokerAddrTable =
        new ConcurrentHashMap<String, HashMap<Long, String>>();
    private final ConcurrentMap<String/* Broker Name */, HashMap<String/* address */, Integer>> brokerVersionTable =
        new ConcurrentHashMap<String, HashMap<String, Integer>>();
    private final ScheduledExecutorService scheduledExecutorService = Executors.newSingleThreadScheduledExecutor(new ThreadFactory() {
        @Override
        public Thread newThread(Runnable r) {
            return new Thread(r, "MQClientFactoryScheduledThread");
        }
    });
    private final ClientRemotingProcessor clientRemotingProcessor;
    private final PullMessageService pullMessageService;
    private final RebalanceService rebalanceService;
    private final DefaultMQProducer defaultMQProducer;
    private final ConsumerStatsManager consumerStatsManager;
    private final AtomicLong sendHeartbeatTimesTotal = new AtomicLong(0);
    private ServiceState serviceState = ServiceState.CREATE_JUST;
    private Random random = new Random();

    public MQClientInstance(ClientConfig clientConfig, int instanceIndex, String clientId) {
        this(clientConfig, instanceIndex, clientId, null);
    }

    public MQClientInstance(ClientConfig clientConfig, int instanceIndex, String clientId, RPCHook rpcHook) {
        this.clientConfig = clientConfig;
        this.instanceIndex = instanceIndex;
        this.nettyClientConfig = new NettyClientConfig();
        this.nettyClientConfig.setClientCallbackExecutorThreads(clientConfig.getClientCallbackExecutorThreads());
        this.nettyClientConfig.setUseTLS(clientConfig.isUseTLS());
        this.clientRemotingProcessor = new ClientRemotingProcessor(this);
        this.mQClientAPIImpl = new MQClientAPIImpl(this.nettyClientConfig, this.clientRemotingProcessor, rpcHook, clientConfig);

        if (this.clientConfig.getNamesrvAddr() != null) {
            this.mQClientAPIImpl.updateNameServerAddressList(this.clientConfig.getNamesrvAddr());
            log.info("user specified name server address: {}", this.clientConfig.getNamesrvAddr());
        }

        this.clientId = clientId;

        this.mQAdminImpl = new MQAdminImpl(this);

        this.pullMessageService = new PullMessageService(this);

        this.rebalanceService = new RebalanceService(this);

        this.defaultMQProducer = new DefaultMQProducer(MixAll.CLIENT_INNER_PRODUCER_GROUP);
        this.defaultMQProducer.resetClientConfig(clientConfig);

        this.consumerStatsManager = new ConsumerStatsManager(this.scheduledExecutorService);

        log.info("Created a new client Instance, InstanceIndex:{}, ClientID:{}, ClientConfig:{}, ClientVersion:{}, SerializerType:{}",
            this.instanceIndex,
            this.clientId,
            this.clientConfig,
            MQVersion.getVersionDesc(MQVersion.CURRENT_VERSION), RemotingCommand.getSerializeTypeConfigInThisServer());
    }

    public static TopicPublishInfo topicRouteData2TopicPublishInfo(final String topic, final TopicRouteData route) {
        TopicPublishInfo info = new TopicPublishInfo();
        info.setTopicRouteData(route);
        if (route.getOrderTopicConf() != null && route.getOrderTopicConf().length() > 0) {
            String[] brokers = route.getOrderTopicConf().split(";");
            for (String broker : brokers) {
                String[] item = broker.split(":");
                int nums = Integer.parseInt(item[1]);
                for (int i = 0; i < nums; i++) {
                    MessageQueue mq = new MessageQueue(topic, item[0], i);
                    info.getMessageQueueList().add(mq);
                }
            }

            info.setOrderTopic(true);
        } else if (route.getOrderTopicConf() == null  && route.getLogicalQueuesInfo() != null) {
            info.setOrderTopic(false);
            List<MessageQueue> messageQueueList = info.getMessageQueueList();
            LogicalQueuesInfo logicalQueueInfo = route.getLogicalQueuesInfo();
            for (Map.Entry<Integer, List<LogicalQueueRouteData>> entry : logicalQueueInfo.entrySet()) {
                boolean someWritable = false;
                for (LogicalQueueRouteData logicalQueueRouteData : entry.getValue()) {
                    if (logicalQueueRouteData.isWritable()) {
                        someWritable = true;
                        break;
                    }
                }
                if (!someWritable) {
                    continue;
                }
                MessageQueue mq = new MessageQueue();
                mq.setQueueId(entry.getKey());
                mq.setBrokerName(MixAll.LOGICAL_QUEUE_MOCK_BROKER_NAME);
                mq.setTopic(topic);
                messageQueueList.add(mq);
            }
            Collections.sort(messageQueueList, new Comparator<MessageQueue>() {
                @Override public int compare(MessageQueue o1, MessageQueue o2) {
                    return MixAll.compareInteger(o1.getQueueId(), o2.getQueueId());
                }
            });
        } else {
            List<QueueData> qds = route.getQueueDatas();
            Collections.sort(qds);
            for (QueueData qd : qds) {
                if (PermName.isWriteable(qd.getPerm())) {
                    BrokerData brokerData = null;
                    for (BrokerData bd : route.getBrokerDatas()) {
                        if (bd.getBrokerName().equals(qd.getBrokerName())) {
                            brokerData = bd;
                            break;
                        }
                    }

                    if (null == brokerData) {
                        continue;
                    }

                    if (!brokerData.getBrokerAddrs().containsKey(MixAll.MASTER_ID)) {
                        continue;
                    }

                    for (int i = 0; i < qd.getWriteQueueNums(); i++) {
                        MessageQueue mq = new MessageQueue(topic, qd.getBrokerName(), i);
                        info.getMessageQueueList().add(mq);
                    }
                }
            }

            info.setOrderTopic(false);
        }

        return info;
    }

    public static Set<MessageQueue> topicRouteData2TopicSubscribeInfo(final String topic, final TopicRouteData route) {
        Set<MessageQueue> mqList = new HashSet<MessageQueue>();
        if (route.getLogicalQueuesInfo() != null) {
            LogicalQueuesInfo logicalQueueInfo = route.getLogicalQueuesInfo();
            for (Map.Entry<Integer, List<LogicalQueueRouteData>> entry : logicalQueueInfo.entrySet()) {
                boolean someReadable = false;
                for (LogicalQueueRouteData logicalQueueRouteData : entry.getValue()) {
                    if (logicalQueueRouteData.isReadable()) {
                        someReadable = true;
                        break;
                    }
                }
                if (!someReadable) {
                    continue;
                }
                MessageQueue mq = new MessageQueue();
                mq.setQueueId(entry.getKey());
                mq.setBrokerName(MixAll.LOGICAL_QUEUE_MOCK_BROKER_NAME);
                mq.setTopic(topic);
                mqList.add(mq);
            }
            return mqList;
        }
        List<QueueData> qds = route.getQueueDatas();
        for (QueueData qd : qds) {
            if (PermName.isReadable(qd.getPerm())) {
                for (int i = 0; i < qd.getReadQueueNums(); i++) {
                    MessageQueue mq = new MessageQueue(topic, qd.getBrokerName(), i);
                    mqList.add(mq);
                }
            }
        }

        return mqList;
    }

    public void start() throws MQClientException {

        synchronized (this) {
            switch (this.serviceState) {
                case CREATE_JUST:
                    this.serviceState = ServiceState.START_FAILED;
                    // If not specified,looking address from name server
                    if (null == this.clientConfig.getNamesrvAddr()) {
                        this.mQClientAPIImpl.fetchNameServerAddr();
                    }
                    // Start request-response channel
                    this.mQClientAPIImpl.start();
                    // Start various schedule tasks
                    this.startScheduledTask();
                    // Start pull service
                    this.pullMessageService.start();
                    // Start rebalance service
                    this.rebalanceService.start();
                    // Start push service
                    this.defaultMQProducer.getDefaultMQProducerImpl().start(false);
                    log.info("the client factory [{}] start OK", this.clientId);
                    this.serviceState = ServiceState.RUNNING;
                    break;
                case START_FAILED:
                    throw new MQClientException("The Factory object[" + this.getClientId() + "] has been created before, and failed.", null);
                default:
                    break;
            }
        }
    }

    private void startScheduledTask() {
        if (null == this.clientConfig.getNamesrvAddr()) {
            this.scheduledExecutorService.scheduleAtFixedRate(new Runnable() {

                @Override
                public void run() {
                    try {
                        MQClientInstance.this.mQClientAPIImpl.fetchNameServerAddr();
                    } catch (Exception e) {
                        log.error("ScheduledTask fetchNameServerAddr exception", e);
                    }
                }
            }, 1000 * 10, 1000 * 60 * 2, TimeUnit.MILLISECONDS);
        }

        this.scheduledExecutorService.scheduleAtFixedRate(new Runnable() {

            @Override
            public void run() {
                try {
                    MQClientInstance.this.updateTopicRouteInfoFromNameServer();
                } catch (Exception e) {
                    log.error("ScheduledTask updateTopicRouteInfoFromNameServer exception", e);
                }
            }
        }, 10, this.clientConfig.getPollNameServerInterval(), TimeUnit.MILLISECONDS);

        this.scheduledExecutorService.scheduleAtFixedRate(new Runnable() {

            @Override
            public void run() {
                try {
                    MQClientInstance.this.cleanOfflineBroker();
                    MQClientInstance.this.sendHeartbeatToAllBrokerWithLock();
                } catch (Exception e) {
                    log.error("ScheduledTask sendHeartbeatToAllBroker exception", e);
                }
            }
        }, 1000, this.clientConfig.getHeartbeatBrokerInterval(), TimeUnit.MILLISECONDS);

        this.scheduledExecutorService.scheduleAtFixedRate(new Runnable() {

            @Override
            public void run() {
                try {
                    MQClientInstance.this.persistAllConsumerOffset();
                } catch (Exception e) {
                    log.error("ScheduledTask persistAllConsumerOffset exception", e);
                }
            }
        }, 1000 * 10, this.clientConfig.getPersistConsumerOffsetInterval(), TimeUnit.MILLISECONDS);

        this.scheduledExecutorService.scheduleAtFixedRate(new Runnable() {

            @Override
            public void run() {
                try {
                    MQClientInstance.this.adjustThreadPool();
                } catch (Exception e) {
                    log.error("ScheduledTask adjustThreadPool exception", e);
                }
            }
        }, 1, 1, TimeUnit.MINUTES);
    }

    public String getClientId() {
        return clientId;
    }

    public void updateTopicRouteInfoFromNameServer() {
        Set<String> topicList = new HashSet<String>();

        // Consumer
        {
            Iterator<Entry<String, MQConsumerInner>> it = this.consumerTable.entrySet().iterator();
            while (it.hasNext()) {
                Entry<String, MQConsumerInner> entry = it.next();
                MQConsumerInner impl = entry.getValue();
                if (impl != null) {
                    Set<SubscriptionData> subList = impl.subscriptions();
                    if (subList != null) {
                        for (SubscriptionData subData : subList) {
                            topicList.add(subData.getTopic());
                        }
                    }
                }
            }
        }

        // Producer
        {
            Iterator<Entry<String, MQProducerInner>> it = this.producerTable.entrySet().iterator();
            while (it.hasNext()) {
                Entry<String, MQProducerInner> entry = it.next();
                MQProducerInner impl = entry.getValue();
                if (impl != null) {
                    Set<String> lst = impl.getPublishTopicList();
                    topicList.addAll(lst);
                }
            }
        }

        for (String topic : topicList) {
            this.updateTopicRouteInfoFromNameServer(topic);
        }
    }

    /**
     * @param offsetTable
     * @param namespace
     * @return newOffsetTable
     */
    public Map<MessageQueue, Long> parseOffsetTableFromBroker(Map<MessageQueue, Long> offsetTable, String namespace) {
        HashMap<MessageQueue, Long> newOffsetTable = new HashMap<MessageQueue, Long>();
        if (StringUtils.isNotEmpty(namespace)) {
            for (Entry<MessageQueue, Long> entry : offsetTable.entrySet()) {
                MessageQueue queue = entry.getKey();
                queue.setTopic(NamespaceUtil.withoutNamespace(queue.getTopic(), namespace));
                newOffsetTable.put(queue, entry.getValue());
            }
        } else {
            newOffsetTable.putAll(offsetTable);
        }

        return newOffsetTable;
    }

    /**
     * Remove offline broker
     */
    private void cleanOfflineBroker() {
        try {
            if (this.lockNamesrv.tryLock(LOCK_TIMEOUT_MILLIS, TimeUnit.MILLISECONDS))
                try {
                    ConcurrentHashMap<String, HashMap<Long, String>> updatedTable = new ConcurrentHashMap<String, HashMap<Long, String>>();

                    Iterator<Entry<String, HashMap<Long, String>>> itBrokerTable = this.brokerAddrTable.entrySet().iterator();
                    while (itBrokerTable.hasNext()) {
                        Entry<String, HashMap<Long, String>> entry = itBrokerTable.next();
                        String brokerName = entry.getKey();
                        HashMap<Long, String> oneTable = entry.getValue();

                        HashMap<Long, String> cloneAddrTable = new HashMap<Long, String>();
                        cloneAddrTable.putAll(oneTable);

                        Iterator<Entry<Long, String>> it = cloneAddrTable.entrySet().iterator();
                        while (it.hasNext()) {
                            Entry<Long, String> ee = it.next();
                            String addr = ee.getValue();
                            if (!this.isBrokerAddrExistInTopicRouteTable(addr)) {
                                it.remove();
                                log.info("the broker addr[{} {}] is offline, remove it", brokerName, addr);
                            }
                        }

                        if (cloneAddrTable.isEmpty()) {
                            itBrokerTable.remove();
                            log.info("the broker[{}] name's host is offline, remove it", brokerName);
                        } else {
                            updatedTable.put(brokerName, cloneAddrTable);
                        }
                    }

                    if (!updatedTable.isEmpty()) {
                        this.brokerAddrTable.putAll(updatedTable);
                    }
                } finally {
                    this.lockNamesrv.unlock();
                }
        } catch (InterruptedException e) {
            log.warn("cleanOfflineBroker Exception", e);
        }
    }

    public void checkClientInBroker() throws MQClientException {
        Iterator<Entry<String, MQConsumerInner>> it = this.consumerTable.entrySet().iterator();

        while (it.hasNext()) {
            Entry<String, MQConsumerInner> entry = it.next();
            Set<SubscriptionData> subscriptionInner = entry.getValue().subscriptions();
            if (subscriptionInner == null || subscriptionInner.isEmpty()) {
                return;
            }

            for (SubscriptionData subscriptionData : subscriptionInner) {
                if (ExpressionType.isTagType(subscriptionData.getExpressionType())) {
                    continue;
                }
                // may need to check one broker every cluster...
                // assume that the configs of every broker in cluster are the the same.
                String addr = findBrokerAddrByTopic(subscriptionData.getTopic());

                if (addr != null) {
                    try {
                        this.getMQClientAPIImpl().checkClientInBroker(
                            addr, entry.getKey(), this.clientId, subscriptionData, clientConfig.getMqClientApiTimeout()
                        );
                    } catch (Exception e) {
                        if (e instanceof MQClientException) {
                            throw (MQClientException) e;
                        } else {
                            throw new MQClientException("Check client in broker error, maybe because you use "
                                + subscriptionData.getExpressionType() + " to filter message, but server has not been upgraded to support!"
                                + "This error would not affect the launch of consumer, but may has impact on message receiving if you " +
                                "have use the new features which are not supported by server, please check the log!", e);
                        }
                    }
                }
            }
        }
    }

    public void sendHeartbeatToAllBrokerWithLock() {
        if (this.lockHeartbeat.tryLock()) {
            try {
                this.sendHeartbeatToAllBroker();
                this.uploadFilterClassSource();
            } catch (final Exception e) {
                log.error("sendHeartbeatToAllBroker exception", e);
            } finally {
                this.lockHeartbeat.unlock();
            }
        } else {
            log.warn("lock heartBeat, but failed. [{}]", this.clientId);
        }
    }

    private void persistAllConsumerOffset() {
        Iterator<Entry<String, MQConsumerInner>> it = this.consumerTable.entrySet().iterator();
        while (it.hasNext()) {
            Entry<String, MQConsumerInner> entry = it.next();
            MQConsumerInner impl = entry.getValue();
            impl.persistConsumerOffset();
        }
    }

    public void adjustThreadPool() {
        Iterator<Entry<String, MQConsumerInner>> it = this.consumerTable.entrySet().iterator();
        while (it.hasNext()) {
            Entry<String, MQConsumerInner> entry = it.next();
            MQConsumerInner impl = entry.getValue();
            if (impl != null) {
                try {
                    if (impl instanceof DefaultMQPushConsumerImpl) {
                        DefaultMQPushConsumerImpl dmq = (DefaultMQPushConsumerImpl) impl;
                        dmq.adjustThreadPool();
                    }
                } catch (Exception e) {
                }
            }
        }
    }

    public boolean updateTopicRouteInfoFromNameServer(final String topic) {
        return updateTopicRouteInfoFromNameServer(topic, false, null);
    }

    private boolean isBrokerAddrExistInTopicRouteTable(final String addr) {
        Iterator<Entry<String, TopicRouteData>> it = this.topicRouteTable.entrySet().iterator();
        while (it.hasNext()) {
            Entry<String, TopicRouteData> entry = it.next();
            TopicRouteData topicRouteData = entry.getValue();
            List<BrokerData> bds = topicRouteData.getBrokerDatas();
            for (BrokerData bd : bds) {
                if (bd.getBrokerAddrs() != null) {
                    boolean exist = bd.getBrokerAddrs().containsValue(addr);
                    if (exist)
                        return true;
                }
            }
        }

        return false;
    }

    private void sendHeartbeatToAllBroker() {
        final HeartbeatData heartbeatData = this.prepareHeartbeatData();
        final boolean producerEmpty = heartbeatData.getProducerDataSet().isEmpty();
        final boolean consumerEmpty = heartbeatData.getConsumerDataSet().isEmpty();
        if (producerEmpty && consumerEmpty) {
            log.warn("sending heartbeat, but no consumer and no producer. [{}]", this.clientId);
            return;
        }

        if (!this.brokerAddrTable.isEmpty()) {
            long times = this.sendHeartbeatTimesTotal.getAndIncrement();
            Iterator<Entry<String, HashMap<Long, String>>> it = this.brokerAddrTable.entrySet().iterator();
            while (it.hasNext()) {
                Entry<String, HashMap<Long, String>> entry = it.next();
                String brokerName = entry.getKey();
                HashMap<Long, String> oneTable = entry.getValue();
                if (oneTable != null) {
                    for (Map.Entry<Long, String> entry1 : oneTable.entrySet()) {
                        Long id = entry1.getKey();
                        String addr = entry1.getValue();
                        if (addr != null) {
                            if (consumerEmpty) {
                                if (id != MixAll.MASTER_ID)
                                    continue;
                            }

                            try {
                                int version = this.mQClientAPIImpl.sendHearbeat(addr, heartbeatData, clientConfig.getMqClientApiTimeout());
                                if (!this.brokerVersionTable.containsKey(brokerName)) {
                                    this.brokerVersionTable.put(brokerName, new HashMap<String, Integer>(4));
                                }
                                this.brokerVersionTable.get(brokerName).put(addr, version);
                                if (times % 20 == 0) {
                                    log.info("send heart beat to broker[{} {} {}] success", brokerName, id, addr);
                                    log.info(heartbeatData.toString());
                                }
                            } catch (Exception e) {
                                if (this.isBrokerInNameServer(addr)) {
                                    log.info("send heart beat to broker[{} {} {}] failed", brokerName, id, addr, e);
                                } else {
                                    log.info("send heart beat to broker[{} {} {}] exception, because the broker not up, forget it", brokerName,
                                        id, addr, e);
                                }
                            }
                        }
                    }
                }
            }
        }
    }

    private void uploadFilterClassSource() {
        Iterator<Entry<String, MQConsumerInner>> it = this.consumerTable.entrySet().iterator();
        while (it.hasNext()) {
            Entry<String, MQConsumerInner> next = it.next();
            MQConsumerInner consumer = next.getValue();
            if (ConsumeType.CONSUME_PASSIVELY == consumer.consumeType()) {
                Set<SubscriptionData> subscriptions = consumer.subscriptions();
                for (SubscriptionData sub : subscriptions) {
                    if (sub.isClassFilterMode() && sub.getFilterClassSource() != null) {
                        final String consumerGroup = consumer.groupName();
                        final String className = sub.getSubString();
                        final String topic = sub.getTopic();
                        final String filterClassSource = sub.getFilterClassSource();
                        try {
                            this.uploadFilterClassToAllFilterServer(consumerGroup, className, topic, filterClassSource);
                        } catch (Exception e) {
                            log.error("uploadFilterClassToAllFilterServer Exception", e);
                        }
                    }
                }
            }
        }
    }

    public boolean updateTopicRouteInfoFromNameServer(final String topic, boolean isDefault,
        DefaultMQProducer defaultMQProducer) {
        return this.updateTopicRouteInfoFromNameServer(topic, isDefault, defaultMQProducer, null);
    }

    public boolean updateTopicRouteInfoFromNameServer(final String topic, boolean isDefault,
        DefaultMQProducer defaultMQProducer, Set<Integer> logicalQueueIdsFilter) {
        try {
            if (this.lockNamesrv.tryLock(LOCK_TIMEOUT_MILLIS, TimeUnit.MILLISECONDS)) {
                try {
                    TopicRouteData topicRouteData;
                    if (isDefault && defaultMQProducer != null) {
                        topicRouteData = this.mQClientAPIImpl.getDefaultTopicRouteInfoFromNameServer(defaultMQProducer.getCreateTopicKey(),
                            clientConfig.getMqClientApiTimeout());
                        if (topicRouteData != null) {
                            for (QueueData data : topicRouteData.getQueueDatas()) {
                                int queueNums = Math.min(defaultMQProducer.getDefaultTopicQueueNums(), data.getReadQueueNums());
                                data.setReadQueueNums(queueNums);
                                data.setWriteQueueNums(queueNums);
                            }
                        }
                    } else {
<<<<<<< HEAD
                        topicRouteData = this.mQClientAPIImpl.getTopicRouteInfoFromNameServer(topic, 1000 * 3, true, logicalQueueIdsFilter);
=======
                        topicRouteData = this.mQClientAPIImpl.getTopicRouteInfoFromNameServer(topic, clientConfig.getMqClientApiTimeout());
>>>>>>> 1e8e7282
                    }
                    if (topicRouteData != null) {
                        TopicRouteData old = this.topicRouteTable.get(topic);
                        boolean changed = topicRouteDataIsChange(old, topicRouteData);
                        if (!changed) {
                            changed = this.isNeedUpdateTopicRouteInfo(topic);
                        } else {
                            log.info("the topic[{}] route info changed, old[{}] ,new[{}]", topic, old, topicRouteData);
                        }

                        if (changed) {
                            TopicRouteData cloneTopicRouteData = new TopicRouteData(topicRouteData);
                            if (logicalQueueIdsFilter != null && cloneTopicRouteData.getLogicalQueuesInfo() != null) {
                                TopicRouteData curTopicRouteData = this.topicRouteTable.get(topic);
                                if (curTopicRouteData != null) {
                                    LogicalQueuesInfo curLogicalQueuesInfo = curTopicRouteData.getLogicalQueuesInfo();
                                    if (curLogicalQueuesInfo != null) {
                                        LogicalQueuesInfo cloneLogicalQueuesInfo = cloneTopicRouteData.getLogicalQueuesInfo();
                                        curLogicalQueuesInfo.readLock().lock();
                                        try {
                                            for (Entry<Integer, List<LogicalQueueRouteData>> entry : curLogicalQueuesInfo.entrySet()) {
                                                if (!cloneLogicalQueuesInfo.containsKey(entry.getKey())) {
                                                    cloneLogicalQueuesInfo.put(entry.getKey(), entry.getValue());
                                                }
                                            }
                                        } finally {
                                            curLogicalQueuesInfo.readLock().unlock();
                                        }
                                    }
                                }
                            }

                            for (BrokerData bd : topicRouteData.getBrokerDatas()) {
                                this.brokerAddrTable.put(bd.getBrokerName(), bd.getBrokerAddrs());
                            }

                            // Update Pub info
                            {
                                TopicPublishInfo publishInfo = topicRouteData2TopicPublishInfo(topic, topicRouteData);
                                publishInfo.setHaveTopicRouterInfo(true);
                                Iterator<Entry<String, MQProducerInner>> it = this.producerTable.entrySet().iterator();
                                while (it.hasNext()) {
                                    Entry<String, MQProducerInner> entry = it.next();
                                    MQProducerInner impl = entry.getValue();
                                    if (impl != null) {
                                        impl.updateTopicPublishInfo(topic, publishInfo);
                                    }
                                }
                            }

                            // Update sub info
                            {
                                Set<MessageQueue> subscribeInfo = topicRouteData2TopicSubscribeInfo(topic, topicRouteData);
                                Iterator<Entry<String, MQConsumerInner>> it = this.consumerTable.entrySet().iterator();
                                while (it.hasNext()) {
                                    Entry<String, MQConsumerInner> entry = it.next();
                                    MQConsumerInner impl = entry.getValue();
                                    if (impl != null) {
                                        impl.updateTopicSubscribeInfo(topic, subscribeInfo);
                                    }
                                }
                            }
                            log.info("topicRouteTable.put. Topic = {}, TopicRouteData[{}]", topic, cloneTopicRouteData);
                            this.topicRouteTable.put(topic, cloneTopicRouteData);
                            return true;
                        }
                    } else {
                        log.warn("updateTopicRouteInfoFromNameServer, getTopicRouteInfoFromNameServer return null, Topic: {}. [{}]", topic, this.clientId);
                    }
                } catch (MQClientException e) {
                    if (!topic.startsWith(MixAll.RETRY_GROUP_TOPIC_PREFIX)) {
                        log.warn("updateTopicRouteInfoFromNameServer Exception", e);
                    }
                } catch (RemotingException e) {
                    log.error("updateTopicRouteInfoFromNameServer Exception", e);
                    throw new IllegalStateException(e);
                } finally {
                    this.lockNamesrv.unlock();
                }
            } else {
                log.warn("updateTopicRouteInfoFromNameServer tryLock timeout {}ms. [{}]", LOCK_TIMEOUT_MILLIS, this.clientId);
            }
        } catch (InterruptedException e) {
            log.warn("updateTopicRouteInfoFromNameServer Exception", e);
        }

        return false;
    }

    private HeartbeatData prepareHeartbeatData() {
        HeartbeatData heartbeatData = new HeartbeatData();

        // clientID
        heartbeatData.setClientID(this.clientId);

        // Consumer
        for (Map.Entry<String, MQConsumerInner> entry : this.consumerTable.entrySet()) {
            MQConsumerInner impl = entry.getValue();
            if (impl != null) {
                ConsumerData consumerData = new ConsumerData();
                consumerData.setGroupName(impl.groupName());
                consumerData.setConsumeType(impl.consumeType());
                consumerData.setMessageModel(impl.messageModel());
                consumerData.setConsumeFromWhere(impl.consumeFromWhere());
                consumerData.getSubscriptionDataSet().addAll(impl.subscriptions());
                consumerData.setUnitMode(impl.isUnitMode());

                heartbeatData.getConsumerDataSet().add(consumerData);
            }
        }

        // Producer
        for (Map.Entry<String/* group */, MQProducerInner> entry : this.producerTable.entrySet()) {
            MQProducerInner impl = entry.getValue();
            if (impl != null) {
                ProducerData producerData = new ProducerData();
                producerData.setGroupName(entry.getKey());

                heartbeatData.getProducerDataSet().add(producerData);
            }
        }

        return heartbeatData;
    }

    private boolean isBrokerInNameServer(final String brokerAddr) {
        Iterator<Entry<String, TopicRouteData>> it = this.topicRouteTable.entrySet().iterator();
        while (it.hasNext()) {
            Entry<String, TopicRouteData> itNext = it.next();
            List<BrokerData> brokerDatas = itNext.getValue().getBrokerDatas();
            for (BrokerData bd : brokerDatas) {
                boolean contain = bd.getBrokerAddrs().containsValue(brokerAddr);
                if (contain)
                    return true;
            }
        }

        return false;
    }

    /**
     * This method will be removed in the version 5.0.0,because filterServer was removed,and method
     * <code>subscribe(final String topic, final MessageSelector messageSelector)</code> is recommended.
     */
    @Deprecated
    private void uploadFilterClassToAllFilterServer(final String consumerGroup, final String fullClassName,
        final String topic,
        final String filterClassSource) throws UnsupportedEncodingException {
        byte[] classBody = null;
        int classCRC = 0;
        try {
            classBody = filterClassSource.getBytes(MixAll.DEFAULT_CHARSET);
            classCRC = UtilAll.crc32(classBody);
        } catch (Exception e1) {
            log.warn("uploadFilterClassToAllFilterServer Exception, ClassName: {} {}",
                fullClassName,
                RemotingHelper.exceptionSimpleDesc(e1));
        }

        TopicRouteData topicRouteData = this.topicRouteTable.get(topic);
        if (topicRouteData != null
            && topicRouteData.getFilterServerTable() != null && !topicRouteData.getFilterServerTable().isEmpty()) {
            Iterator<Entry<String, List<String>>> it = topicRouteData.getFilterServerTable().entrySet().iterator();
            while (it.hasNext()) {
                Entry<String, List<String>> next = it.next();
                List<String> value = next.getValue();
                for (final String fsAddr : value) {
                    try {
                        this.mQClientAPIImpl.registerMessageFilterClass(fsAddr, consumerGroup, topic, fullClassName, classCRC, classBody,
                            5000);

                        log.info("register message class filter to {} OK, ConsumerGroup: {} Topic: {} ClassName: {}", fsAddr, consumerGroup,
                            topic, fullClassName);

                    } catch (Exception e) {
                        log.error("uploadFilterClassToAllFilterServer Exception", e);
                    }
                }
            }
        } else {
            log.warn("register message class filter failed, because no filter server, ConsumerGroup: {} Topic: {} ClassName: {}",
                consumerGroup, topic, fullClassName);
        }
    }

    private boolean topicRouteDataIsChange(TopicRouteData olddata, TopicRouteData nowdata) {
        if (olddata == null || nowdata == null)
            return true;
        LogicalQueuesInfo oldLogicalQueuesInfo = olddata.getLogicalQueuesInfo();
        LogicalQueuesInfo newLogicalQueuesInfo = nowdata.getLogicalQueuesInfo();
        if (oldLogicalQueuesInfo != null && newLogicalQueuesInfo != null) {
            return oldLogicalQueuesInfo.keySet().equals(newLogicalQueuesInfo.keySet());
        } else if (oldLogicalQueuesInfo != null || newLogicalQueuesInfo != null) {
            return true;
        }
        TopicRouteData old = new TopicRouteData(olddata);
        TopicRouteData now = new TopicRouteData(nowdata);
        Collections.sort(old.getQueueDatas());
        Collections.sort(old.getBrokerDatas());
        Collections.sort(now.getQueueDatas());
        Collections.sort(now.getBrokerDatas());
        return !old.equals(now);

    }

    private boolean isNeedUpdateTopicRouteInfo(final String topic) {
        boolean result = false;
        {
            Iterator<Entry<String, MQProducerInner>> it = this.producerTable.entrySet().iterator();
            while (it.hasNext() && !result) {
                Entry<String, MQProducerInner> entry = it.next();
                MQProducerInner impl = entry.getValue();
                if (impl != null) {
                    result = impl.isPublishTopicNeedUpdate(topic);
                }
            }
        }

        if (result) {
            return true;
        }

        {
            Iterator<Entry<String, MQConsumerInner>> it = this.consumerTable.entrySet().iterator();
            while (it.hasNext() && !result) {
                Entry<String, MQConsumerInner> entry = it.next();
                MQConsumerInner impl = entry.getValue();
                if (impl != null) {
                    result = impl.isSubscribeTopicNeedUpdate(topic);
                }
            }
        }

        return result;
    }

    public void shutdown() {
        // Consumer
        if (!this.consumerTable.isEmpty())
            return;

        // AdminExt
        if (!this.adminExtTable.isEmpty())
            return;

        // Producer
        if (this.producerTable.size() > 1)
            return;

        synchronized (this) {
            switch (this.serviceState) {
                case CREATE_JUST:
                    break;
                case RUNNING:
                    this.defaultMQProducer.getDefaultMQProducerImpl().shutdown(false);

                    this.serviceState = ServiceState.SHUTDOWN_ALREADY;
                    this.pullMessageService.shutdown(true);
                    this.scheduledExecutorService.shutdown();
                    this.mQClientAPIImpl.shutdown();
                    this.rebalanceService.shutdown();

                    MQClientManager.getInstance().removeClientFactory(this.clientId);
                    log.info("the client factory [{}] shutdown OK", this.clientId);
                    break;
                case SHUTDOWN_ALREADY:
                    break;
                default:
                    break;
            }
        }
    }

    public synchronized boolean registerConsumer(final String group, final MQConsumerInner consumer) {
        if (null == group || null == consumer) {
            return false;
        }

        MQConsumerInner prev = this.consumerTable.putIfAbsent(group, consumer);
        if (prev != null) {
            log.warn("the consumer group[" + group + "] exist already.");
            return false;
        }

        return true;
    }

    public synchronized void unregisterConsumer(final String group) {
        this.consumerTable.remove(group);
        this.unregisterClient(null, group);
    }

    private void unregisterClient(final String producerGroup, final String consumerGroup) {
        Iterator<Entry<String, HashMap<Long, String>>> it = this.brokerAddrTable.entrySet().iterator();
        while (it.hasNext()) {
            Entry<String, HashMap<Long, String>> entry = it.next();
            String brokerName = entry.getKey();
            HashMap<Long, String> oneTable = entry.getValue();

            if (oneTable != null) {
                for (Map.Entry<Long, String> entry1 : oneTable.entrySet()) {
                    String addr = entry1.getValue();
                    if (addr != null) {
                        try {
                            this.mQClientAPIImpl.unregisterClient(addr, this.clientId, producerGroup, consumerGroup, clientConfig.getMqClientApiTimeout());
                            log.info("unregister client[Producer: {} Consumer: {}] from broker[{} {} {}] success", producerGroup, consumerGroup, brokerName, entry1.getKey(), addr);
                        } catch (RemotingException e) {
                            log.error("unregister client exception from broker: " + addr, e);
                        } catch (InterruptedException e) {
                            log.error("unregister client exception from broker: " + addr, e);
                        } catch (MQBrokerException e) {
                            log.error("unregister client exception from broker: " + addr, e);
                        }
                    }
                }
            }
        }
    }

    public synchronized boolean registerProducer(final String group, final DefaultMQProducerImpl producer) {
        if (null == group || null == producer) {
            return false;
        }

        MQProducerInner prev = this.producerTable.putIfAbsent(group, producer);
        if (prev != null) {
            log.warn("the producer group[{}] exist already.", group);
            return false;
        }

        return true;
    }

    public synchronized void unregisterProducer(final String group) {
        this.producerTable.remove(group);
        this.unregisterClient(group, null);
    }

    public boolean registerAdminExt(final String group, final MQAdminExtInner admin) {
        if (null == group || null == admin) {
            return false;
        }

        MQAdminExtInner prev = this.adminExtTable.putIfAbsent(group, admin);
        if (prev != null) {
            log.warn("the admin group[{}] exist already.", group);
            return false;
        }

        return true;
    }

    public void unregisterAdminExt(final String group) {
        this.adminExtTable.remove(group);
    }

    public void rebalanceLater(long delayMillis) {
        if (delayMillis <= 0) {
            this.rebalanceService.wakeup();
        } else {
            this.scheduledExecutorService.schedule(new Runnable() {
                @Override
                public void run() {
                    MQClientInstance.this.rebalanceService.wakeup();
                }
            }, delayMillis, TimeUnit.MILLISECONDS);
        }
    }

    public void rebalanceImmediately() {
        this.rebalanceService.wakeup();
    }

    public void doRebalance() {
        for (Map.Entry<String, MQConsumerInner> entry : this.consumerTable.entrySet()) {
            MQConsumerInner impl = entry.getValue();
            if (impl != null) {
                try {
                    impl.doRebalance();
                } catch (Throwable e) {
                    log.error("doRebalance exception", e);
                }
            }
        }
    }

    public MQProducerInner selectProducer(final String group) {
        return this.producerTable.get(group);
    }

    public MQConsumerInner selectConsumer(final String group) {
        return this.consumerTable.get(group);
    }

    public FindBrokerResult findBrokerAddressInAdmin(final String brokerName) {
        String brokerAddr = null;
        boolean slave = false;
        boolean found = false;

        HashMap<Long/* brokerId */, String/* address */> map = this.brokerAddrTable.get(brokerName);
        if (map != null && !map.isEmpty()) {
            for (Map.Entry<Long, String> entry : map.entrySet()) {
                Long id = entry.getKey();
                brokerAddr = entry.getValue();
                if (brokerAddr != null) {
                    found = true;
                    if (MixAll.MASTER_ID == id) {
                        slave = false;
                    } else {
                        slave = true;
                    }
                    break;

                }
            } // end of for
        }

        if (found) {
            return new FindBrokerResult(brokerAddr, slave, findBrokerVersion(brokerName, brokerAddr));
        }

        return null;
    }

    public String findBrokerAddressInPublish(final String brokerName) {
        HashMap<Long/* brokerId */, String/* address */> map = this.brokerAddrTable.get(brokerName);
        if (map != null && !map.isEmpty()) {
            return map.get(MixAll.MASTER_ID);
        }

        return null;
    }

    public FindBrokerResult findBrokerAddressInSubscribe(
        final String brokerName,
        final long brokerId,
        final boolean onlyThisBroker
    ) {
        String brokerAddr = null;
        boolean slave = false;
        boolean found = false;

        HashMap<Long/* brokerId */, String/* address */> map = this.brokerAddrTable.get(brokerName);
        if (map != null && !map.isEmpty()) {
            brokerAddr = map.get(brokerId);
            slave = brokerId != MixAll.MASTER_ID;
            found = brokerAddr != null;

            if (!found && slave) {
                brokerAddr = map.get(brokerId + 1);
                found = brokerAddr != null;
            }

            if (!found && !onlyThisBroker) {
                Entry<Long, String> entry = map.entrySet().iterator().next();
                brokerAddr = entry.getValue();
                slave = entry.getKey() != MixAll.MASTER_ID;
                found = true;
            }
        }

        if (found) {
            return new FindBrokerResult(brokerAddr, slave, findBrokerVersion(brokerName, brokerAddr));
        }

        return null;
    }

    public int findBrokerVersion(String brokerName, String brokerAddr) {
        if (this.brokerVersionTable.containsKey(brokerName)) {
            if (this.brokerVersionTable.get(brokerName).containsKey(brokerAddr)) {
                return this.brokerVersionTable.get(brokerName).get(brokerAddr);
            }
        }
        //To do need to fresh the version
        return 0;
    }

    public List<String> findConsumerIdList(final String topic, final String group) {
        String brokerAddr = this.findBrokerAddrByTopic(topic);
        if (null == brokerAddr) {
            this.updateTopicRouteInfoFromNameServer(topic);
            brokerAddr = this.findBrokerAddrByTopic(topic);
        }

        if (null != brokerAddr) {
            try {
                return this.mQClientAPIImpl.getConsumerIdListByGroup(brokerAddr, group, clientConfig.getMqClientApiTimeout());
            } catch (Exception e) {
                log.warn("getConsumerIdListByGroup exception, " + brokerAddr + " " + group, e);
            }
        }

        return null;
    }

    public Set<MessageQueueAssignment> queryAssignment(final String topic, final String consumerGroup, final String strategyName, final MessageModel messageModel, int timeout)
        throws RemotingException, InterruptedException, MQBrokerException {
        String brokerAddr = this.findBrokerAddrByTopic(topic);
        if (null == brokerAddr) {
            this.updateTopicRouteInfoFromNameServer(topic);
            brokerAddr = this.findBrokerAddrByTopic(topic);
        }

        if (null != brokerAddr) {
            return this.mQClientAPIImpl.queryAssignment(brokerAddr, topic, consumerGroup, clientId,  strategyName,
                messageModel, timeout);
        }

        return null;
    }

    public String findBrokerAddrByTopic(final String topic) {
        TopicRouteData topicRouteData = this.topicRouteTable.get(topic);
        if (topicRouteData != null) {
            List<BrokerData> brokers = topicRouteData.getBrokerDatas();
            if (!brokers.isEmpty()) {
                int index = random.nextInt(brokers.size());
                BrokerData bd = brokers.get(index % brokers.size());
                return bd.selectBrokerAddr();
            }
        }

        return null;
    }

    public synchronized void resetOffset(String topic, String group, Map<MessageQueue, Long> offsetTable) {
        DefaultMQPushConsumerImpl consumer = null;
        try {
            MQConsumerInner impl = this.consumerTable.get(group);
            if (impl != null && impl instanceof DefaultMQPushConsumerImpl) {
                consumer = (DefaultMQPushConsumerImpl) impl;
            } else {
                log.info("[reset-offset] consumer dose not exist. group={}", group);
                return;
            }
            consumer.suspend();

            ConcurrentMap<MessageQueue, ProcessQueue> processQueueTable = consumer.getRebalanceImpl().getProcessQueueTable();
            for (Map.Entry<MessageQueue, ProcessQueue> entry : processQueueTable.entrySet()) {
                MessageQueue mq = entry.getKey();
                if (topic.equals(mq.getTopic()) && offsetTable.containsKey(mq)) {
                    ProcessQueue pq = entry.getValue();
                    pq.setDropped(true);
                    pq.clear();
                }
            }

            try {
                TimeUnit.SECONDS.sleep(10);
            } catch (InterruptedException e) {
            }

            Iterator<MessageQueue> iterator = processQueueTable.keySet().iterator();
            while (iterator.hasNext()) {
                MessageQueue mq = iterator.next();
                Long offset = offsetTable.get(mq);
                if (topic.equals(mq.getTopic()) && offset != null) {
                    try {
                        consumer.updateConsumeOffset(mq, offset);
                        consumer.getRebalanceImpl().removeUnnecessaryMessageQueue(mq, processQueueTable.get(mq));
                        iterator.remove();
                    } catch (Exception e) {
                        log.warn("reset offset failed. group={}, {}", group, mq, e);
                    }
                }
            }
        } finally {
            if (consumer != null) {
                consumer.resume();
            }
        }
    }

    public Map<MessageQueue, Long> getConsumerStatus(String topic, String group) {
        MQConsumerInner impl = this.consumerTable.get(group);
        if (impl != null && impl instanceof DefaultMQPushConsumerImpl) {
            DefaultMQPushConsumerImpl consumer = (DefaultMQPushConsumerImpl) impl;
            return consumer.getOffsetStore().cloneOffsetTable(topic);
        } else if (impl != null && impl instanceof DefaultMQPullConsumerImpl) {
            DefaultMQPullConsumerImpl consumer = (DefaultMQPullConsumerImpl) impl;
            return consumer.getOffsetStore().cloneOffsetTable(topic);
        } else {
            return Collections.EMPTY_MAP;
        }
    }

    public TopicRouteData getAnExistTopicRouteData(final String topic) {
        return this.topicRouteTable.get(topic);
    }

    public MQClientAPIImpl getMQClientAPIImpl() {
        return mQClientAPIImpl;
    }

    public MQAdminImpl getMQAdminImpl() {
        return mQAdminImpl;
    }

    public long getBootTimestamp() {
        return bootTimestamp;
    }

    public ScheduledExecutorService getScheduledExecutorService() {
        return scheduledExecutorService;
    }

    public PullMessageService getPullMessageService() {
        return pullMessageService;
    }

    public DefaultMQProducer getDefaultMQProducer() {
        return defaultMQProducer;
    }

    public ConcurrentMap<String, TopicRouteData> getTopicRouteTable() {
        return topicRouteTable;
    }

    public ConsumeMessageDirectlyResult consumeMessageDirectly(final MessageExt msg,
        final String consumerGroup,
        final String brokerName) {
        MQConsumerInner mqConsumerInner = this.consumerTable.get(consumerGroup);
        if (null != mqConsumerInner) {
            DefaultMQPushConsumerImpl consumer = (DefaultMQPushConsumerImpl) mqConsumerInner;

            ConsumeMessageDirectlyResult result = consumer.getConsumeMessageService().consumeMessageDirectly(msg, brokerName);
            return result;
        }

        return null;
    }

    public ConsumerRunningInfo consumerRunningInfo(final String consumerGroup) {
        MQConsumerInner mqConsumerInner = this.consumerTable.get(consumerGroup);
        if (mqConsumerInner == null) {
            return null;
        }

        ConsumerRunningInfo consumerRunningInfo = mqConsumerInner.consumerRunningInfo();

        List<String> nsList = this.mQClientAPIImpl.getRemotingClient().getNameServerAddressList();

        StringBuilder strBuilder = new StringBuilder();
        if (nsList != null) {
            for (String addr : nsList) {
                strBuilder.append(addr).append(";");
            }
        }

        String nsAddr = strBuilder.toString();
        consumerRunningInfo.getProperties().put(ConsumerRunningInfo.PROP_NAMESERVER_ADDR, nsAddr);
        consumerRunningInfo.getProperties().put(ConsumerRunningInfo.PROP_CONSUME_TYPE, mqConsumerInner.consumeType().name());
        consumerRunningInfo.getProperties().put(ConsumerRunningInfo.PROP_CLIENT_VERSION,
            MQVersion.getVersionDesc(MQVersion.CURRENT_VERSION));

        return consumerRunningInfo;
    }

    public ConsumerStatsManager getConsumerStatsManager() {
        return consumerStatsManager;
    }

    public NettyClientConfig getNettyClientConfig() {
        return nettyClientConfig;
    }

    public ClientConfig getClientConfig() {
        return clientConfig;
    }

    public TopicRouteData queryTopicRouteData(String topic) {
        TopicRouteData data = this.getAnExistTopicRouteData(topic);
        if (data == null) {
            this.updateTopicRouteInfoFromNameServer(topic);
            data = this.getAnExistTopicRouteData(topic);
        }
        return data;
    }
}<|MERGE_RESOLUTION|>--- conflicted
+++ resolved
@@ -676,11 +676,7 @@
                             }
                         }
                     } else {
-<<<<<<< HEAD
-                        topicRouteData = this.mQClientAPIImpl.getTopicRouteInfoFromNameServer(topic, 1000 * 3, true, logicalQueueIdsFilter);
-=======
-                        topicRouteData = this.mQClientAPIImpl.getTopicRouteInfoFromNameServer(topic, clientConfig.getMqClientApiTimeout());
->>>>>>> 1e8e7282
+                        topicRouteData = this.mQClientAPIImpl.getTopicRouteInfoFromNameServer(topic, clientConfig.getMqClientApiTimeout(), true, logicalQueueIdsFilter);
                     }
                     if (topicRouteData != null) {
                         TopicRouteData old = this.topicRouteTable.get(topic);
