/*
 * Licensed to the Apache Software Foundation (ASF) under one or more
 * contributor license agreements.  See the NOTICE file distributed with
 * this work for additional information regarding copyright ownership.
 * The ASF licenses this file to You under the Apache License, Version 2.0
 * (the "License"); you may not use this file except in compliance with
 * the License.  You may obtain a copy of the License at
 *
 *     http://www.apache.org/licenses/LICENSE-2.0
 *
 * Unless required by applicable law or agreed to in writing, software
 * distributed under the License is distributed on an "AS IS" BASIS,
 * WITHOUT WARRANTIES OR CONDITIONS OF ANY KIND, either express or implied.
 * See the License for the specific language governing permissions and
 * limitations under the License.
 */
package org.apache.rocketmq.broker.processor;

import com.alibaba.fastjson.JSON;
import com.alibaba.fastjson.JSONObject;
import io.netty.channel.Channel;
import io.netty.channel.ChannelHandlerContext;
import java.util.concurrent.ConcurrentHashMap;
import java.util.concurrent.CountDownLatch;
import java.util.concurrent.TimeUnit;
import org.apache.commons.lang3.StringUtils;
import org.apache.rocketmq.acl.AccessValidator;
import org.apache.rocketmq.acl.plain.PlainAccessValidator;
import org.apache.rocketmq.broker.BrokerController;
import org.apache.rocketmq.broker.client.ClientChannelInfo;
import org.apache.rocketmq.broker.client.ConsumerGroupInfo;
import org.apache.rocketmq.broker.filter.ConsumerFilterData;
import org.apache.rocketmq.broker.filter.ExpressionMessageFilter;
<<<<<<< HEAD
import org.apache.rocketmq.common.protocol.body.ProducerTableInfo;
import org.apache.rocketmq.common.protocol.header.GetAllProducerInfoRequestHeader;
import org.apache.rocketmq.common.topic.TopicValidator;
=======
import org.apache.rocketmq.broker.plugin.BrokerAttachedPlugin;
import org.apache.rocketmq.broker.subscription.SubscriptionGroupManager;
>>>>>>> ef37465e
import org.apache.rocketmq.broker.transaction.queue.TransactionalMessageUtil;
import org.apache.rocketmq.common.AclConfig;
import org.apache.rocketmq.common.LockCallback;
import org.apache.rocketmq.common.MQVersion;
import org.apache.rocketmq.common.MixAll;
import org.apache.rocketmq.common.PlainAccessConfig;
import org.apache.rocketmq.common.TopicConfig;
import org.apache.rocketmq.common.UnlockCallback;
import org.apache.rocketmq.common.UtilAll;
import org.apache.rocketmq.common.admin.ConsumeStats;
import org.apache.rocketmq.common.admin.OffsetWrapper;
import org.apache.rocketmq.common.admin.TopicOffset;
import org.apache.rocketmq.common.admin.TopicStatsTable;
import org.apache.rocketmq.common.attribute.AttributeParser;
import org.apache.rocketmq.common.constant.ConsumeInitMode;
import org.apache.rocketmq.common.constant.LoggerName;
import org.apache.rocketmq.common.constant.PermName;
import org.apache.rocketmq.common.message.MessageAccessor;
import org.apache.rocketmq.common.message.MessageConst;
import org.apache.rocketmq.common.message.MessageDecoder;
import org.apache.rocketmq.common.message.MessageExt;
import org.apache.rocketmq.common.message.MessageId;
import org.apache.rocketmq.common.message.MessageQueue;
import org.apache.rocketmq.common.protocol.RequestCode;
import org.apache.rocketmq.common.protocol.ResponseCode;
import org.apache.rocketmq.common.protocol.body.BrokerMemberGroup;
import org.apache.rocketmq.common.protocol.body.BrokerStatsData;
import org.apache.rocketmq.common.protocol.body.BrokerStatsItem;
import org.apache.rocketmq.common.protocol.body.Connection;
import org.apache.rocketmq.common.protocol.body.ConsumeQueueData;
import org.apache.rocketmq.common.protocol.body.ConsumeStatsList;
import org.apache.rocketmq.common.protocol.body.ConsumerConnection;
import org.apache.rocketmq.common.protocol.body.GroupList;
import org.apache.rocketmq.common.protocol.body.HARuntimeInfo;
import org.apache.rocketmq.common.protocol.body.KVTable;
import org.apache.rocketmq.common.protocol.body.LockBatchRequestBody;
import org.apache.rocketmq.common.protocol.body.LockBatchResponseBody;
import org.apache.rocketmq.common.protocol.body.ProducerConnection;
import org.apache.rocketmq.common.protocol.body.QueryConsumeQueueResponseBody;
import org.apache.rocketmq.common.protocol.body.QueryConsumeTimeSpanBody;
import org.apache.rocketmq.common.protocol.body.QueryCorrectionOffsetBody;
import org.apache.rocketmq.common.protocol.body.QuerySubscriptionResponseBody;
import org.apache.rocketmq.common.protocol.body.QueueTimeSpan;
import org.apache.rocketmq.common.protocol.body.TopicConfigAndMappingSerializeWrapper;
import org.apache.rocketmq.common.protocol.body.TopicList;
import org.apache.rocketmq.common.protocol.body.UnlockBatchRequestBody;
import org.apache.rocketmq.common.protocol.header.CloneGroupOffsetRequestHeader;
import org.apache.rocketmq.common.protocol.header.ConsumeMessageDirectlyResultRequestHeader;
import org.apache.rocketmq.common.protocol.header.CreateAccessConfigRequestHeader;
import org.apache.rocketmq.common.protocol.header.CreateTopicRequestHeader;
import org.apache.rocketmq.common.protocol.header.DeleteAccessConfigRequestHeader;
import org.apache.rocketmq.common.protocol.header.DeleteSubscriptionGroupRequestHeader;
import org.apache.rocketmq.common.protocol.header.DeleteTopicRequestHeader;
import org.apache.rocketmq.common.protocol.header.ExchangeHAInfoRequestHeader;
import org.apache.rocketmq.common.protocol.header.ExchangeHAInfoResponseHeader;
import org.apache.rocketmq.common.protocol.header.GetAllTopicConfigResponseHeader;
import org.apache.rocketmq.common.protocol.header.GetBrokerAclConfigResponseHeader;
import org.apache.rocketmq.common.protocol.header.GetBrokerClusterAclConfigResponseBody;
import org.apache.rocketmq.common.protocol.header.GetBrokerClusterAclConfigResponseHeader;
import org.apache.rocketmq.common.protocol.header.GetBrokerConfigResponseHeader;
import org.apache.rocketmq.common.protocol.header.GetConsumeStatsInBrokerHeader;
import org.apache.rocketmq.common.protocol.header.GetConsumeStatsRequestHeader;
import org.apache.rocketmq.common.protocol.header.GetConsumerConnectionListRequestHeader;
import org.apache.rocketmq.common.protocol.header.GetConsumerRunningInfoRequestHeader;
import org.apache.rocketmq.common.protocol.header.GetConsumerStatusRequestHeader;
import org.apache.rocketmq.common.protocol.header.GetEarliestMsgStoretimeRequestHeader;
import org.apache.rocketmq.common.protocol.header.GetEarliestMsgStoretimeResponseHeader;
import org.apache.rocketmq.common.protocol.header.GetMaxOffsetRequestHeader;
import org.apache.rocketmq.common.protocol.header.GetMaxOffsetResponseHeader;
import org.apache.rocketmq.common.protocol.header.GetMinOffsetRequestHeader;
import org.apache.rocketmq.common.protocol.header.GetMinOffsetResponseHeader;
import org.apache.rocketmq.common.protocol.header.GetProducerConnectionListRequestHeader;
import org.apache.rocketmq.common.protocol.header.GetSubscriptionGroupConfigRequestHeader;
import org.apache.rocketmq.common.protocol.header.GetTopicConfigRequestHeader;
import org.apache.rocketmq.common.protocol.header.GetTopicStatsInfoRequestHeader;
import org.apache.rocketmq.common.protocol.header.NotifyMinBrokerIdChangeRequestHeader;
import org.apache.rocketmq.common.protocol.header.QueryConsumeQueueRequestHeader;
import org.apache.rocketmq.common.protocol.header.QueryConsumeTimeSpanRequestHeader;
import org.apache.rocketmq.common.protocol.header.QueryCorrectionOffsetHeader;
import org.apache.rocketmq.common.protocol.header.QuerySubscriptionByConsumerRequestHeader;
import org.apache.rocketmq.common.protocol.header.QueryTopicConsumeByWhoRequestHeader;
import org.apache.rocketmq.common.protocol.header.QueryTopicsByConsumerRequestHeader;
import org.apache.rocketmq.common.protocol.header.ResetMasterFlushOffsetHeader;
import org.apache.rocketmq.common.protocol.header.ResetOffsetRequestHeader;
import org.apache.rocketmq.common.protocol.header.ResumeCheckHalfMessageRequestHeader;
import org.apache.rocketmq.common.protocol.header.SearchOffsetRequestHeader;
import org.apache.rocketmq.common.protocol.header.SearchOffsetResponseHeader;
import org.apache.rocketmq.common.protocol.header.UpdateGlobalWhiteAddrsConfigRequestHeader;
import org.apache.rocketmq.common.protocol.header.UpdateGroupForbiddenRequestHeader;
import org.apache.rocketmq.common.protocol.header.ViewBrokerStatsDataRequestHeader;
import org.apache.rocketmq.common.protocol.header.filtersrv.RegisterFilterServerRequestHeader;
import org.apache.rocketmq.common.protocol.header.filtersrv.RegisterFilterServerResponseHeader;
import org.apache.rocketmq.common.protocol.heartbeat.SubscriptionData;
import org.apache.rocketmq.common.rpc.RpcClientUtils;
import org.apache.rocketmq.common.rpc.RpcException;
import org.apache.rocketmq.common.rpc.RpcRequest;
import org.apache.rocketmq.common.rpc.RpcResponse;
import org.apache.rocketmq.common.statictopic.LogicQueueMappingItem;
import org.apache.rocketmq.common.statictopic.TopicConfigAndQueueMapping;
import org.apache.rocketmq.common.statictopic.TopicQueueMappingContext;
import org.apache.rocketmq.common.statictopic.TopicQueueMappingDetail;
import org.apache.rocketmq.common.statictopic.TopicQueueMappingUtils;
import org.apache.rocketmq.common.stats.StatsItem;
import org.apache.rocketmq.common.stats.StatsSnapshot;
import org.apache.rocketmq.common.subscription.GroupForbidden;
import org.apache.rocketmq.common.subscription.SubscriptionGroupConfig;
import org.apache.rocketmq.common.topic.TopicValidator;
import org.apache.rocketmq.filter.util.BitsArray;
import org.apache.rocketmq.logging.InternalLogger;
import org.apache.rocketmq.logging.InternalLoggerFactory;
import org.apache.rocketmq.remoting.common.RemotingHelper;
import org.apache.rocketmq.remoting.exception.RemotingCommandException;
import org.apache.rocketmq.remoting.exception.RemotingTimeoutException;
<<<<<<< HEAD
import org.apache.rocketmq.remoting.netty.AsyncNettyRequestProcessor;
=======
import org.apache.rocketmq.remoting.netty.NettyRequestProcessor;
>>>>>>> ef37465e
import org.apache.rocketmq.remoting.protocol.LanguageCode;
import org.apache.rocketmq.remoting.protocol.RemotingCommand;
import org.apache.rocketmq.remoting.protocol.RemotingSerializable;
import org.apache.rocketmq.remoting.protocol.RemotingSysResponseCode;
import org.apache.rocketmq.store.ConsumeQueueExt;
import org.apache.rocketmq.common.message.MessageExtBrokerInner;
import org.apache.rocketmq.store.MessageFilter;
import org.apache.rocketmq.store.MessageStore;
import org.apache.rocketmq.store.PutMessageResult;
import org.apache.rocketmq.store.PutMessageStatus;
import org.apache.rocketmq.store.SelectMappedBufferResult;
import org.apache.rocketmq.store.queue.ConsumeQueueInterface;
import org.apache.rocketmq.store.queue.CqUnit;
import org.apache.rocketmq.store.queue.ReferredIterator;

import java.io.UnsupportedEncodingException;
import java.net.UnknownHostException;
import java.util.ArrayList;
import java.util.HashMap;
import java.util.HashSet;
import java.util.Iterator;
import java.util.List;
import java.util.Map;
import java.util.Properties;
import java.util.Set;
import java.util.concurrent.CompletableFuture;
import java.util.concurrent.ConcurrentMap;
import org.apache.rocketmq.store.config.BrokerRole;

<<<<<<< HEAD
public class AdminBrokerProcessor extends AsyncNettyRequestProcessor {
    private static final InternalLogger log = InternalLoggerFactory.getLogger(LoggerName.BROKER_LOGGER_NAME);
    private final BrokerController brokerController;
=======
import static org.apache.rocketmq.remoting.protocol.RemotingCommand.buildErrorResponse;

public class AdminBrokerProcessor implements NettyRequestProcessor {
    private static final InternalLogger LOGGER = InternalLoggerFactory.getLogger(LoggerName.BROKER_LOGGER_NAME);
    protected final BrokerController brokerController;
>>>>>>> ef37465e

    public AdminBrokerProcessor(final BrokerController brokerController) {
        this.brokerController = brokerController;
    }

    @Override
    public RemotingCommand processRequest(ChannelHandlerContext ctx,
        RemotingCommand request) throws RemotingCommandException {
        switch (request.getCode()) {
            case RequestCode.UPDATE_AND_CREATE_TOPIC:
                return this.updateAndCreateTopic(ctx, request);
            case RequestCode.DELETE_TOPIC_IN_BROKER:
                return this.deleteTopic(ctx, request);
            case RequestCode.GET_ALL_TOPIC_CONFIG:
                return this.getAllTopicConfig(ctx, request);
            case RequestCode.UPDATE_BROKER_CONFIG:
                return this.updateBrokerConfig(ctx, request);
            case RequestCode.GET_BROKER_CONFIG:
                return this.getBrokerConfig(ctx, request);
            case RequestCode.SEARCH_OFFSET_BY_TIMESTAMP:
                return this.searchOffsetByTimestamp(ctx, request);
            case RequestCode.GET_MAX_OFFSET:
                return this.getMaxOffset(ctx, request);
            case RequestCode.GET_MIN_OFFSET:
                return this.getMinOffset(ctx, request);
            case RequestCode.GET_EARLIEST_MSG_STORETIME:
                return this.getEarliestMsgStoretime(ctx, request);
            case RequestCode.GET_BROKER_RUNTIME_INFO:
                return this.getBrokerRuntimeInfo(ctx, request);
            case RequestCode.LOCK_BATCH_MQ:
                return this.lockBatchMQ(ctx, request);
            case RequestCode.UNLOCK_BATCH_MQ:
                return this.unlockBatchMQ(ctx, request);
            case RequestCode.UPDATE_AND_CREATE_SUBSCRIPTIONGROUP:
                return this.updateAndCreateSubscriptionGroup(ctx, request);
            case RequestCode.GET_ALL_SUBSCRIPTIONGROUP_CONFIG:
                return this.getAllSubscriptionGroup(ctx, request);
            case RequestCode.DELETE_SUBSCRIPTIONGROUP:
                return this.deleteSubscriptionGroup(ctx, request);
            case RequestCode.GET_TOPIC_STATS_INFO:
                return this.getTopicStatsInfo(ctx, request);
            case RequestCode.GET_CONSUMER_CONNECTION_LIST:
                return this.getConsumerConnectionList(ctx, request);
            case RequestCode.GET_PRODUCER_CONNECTION_LIST:
                return this.getProducerConnectionList(ctx, request);
            case RequestCode.GET_ALL_PRODUCER_INFO:
                return this.getAllProducerInfo(ctx, request);
            case RequestCode.GET_CONSUME_STATS:
                return this.getConsumeStats(ctx, request);
            case RequestCode.GET_ALL_CONSUMER_OFFSET:
                return this.getAllConsumerOffset(ctx, request);
            case RequestCode.GET_ALL_DELAY_OFFSET:
                return this.getAllDelayOffset(ctx, request);
            case RequestCode.GET_ALL_MESSAGE_REQUEST_MODE:
                return this.getAllMessageRequestMode(ctx, request);
            case RequestCode.INVOKE_BROKER_TO_RESET_OFFSET:
                return this.resetOffset(ctx, request);
            case RequestCode.INVOKE_BROKER_TO_GET_CONSUMER_STATUS:
                return this.getConsumerStatus(ctx, request);
            case RequestCode.QUERY_TOPIC_CONSUME_BY_WHO:
                return this.queryTopicConsumeByWho(ctx, request);
            case RequestCode.QUERY_TOPICS_BY_CONSUMER:
                return this.queryTopicsByConsumer(ctx, request);
            case RequestCode.QUERY_SUBSCRIPTION_BY_CONSUMER:
                return this.querySubscriptionByConsumer(ctx, request);
            case RequestCode.REGISTER_FILTER_SERVER:
                return this.registerFilterServer(ctx, request);
            case RequestCode.QUERY_CONSUME_TIME_SPAN:
                return this.queryConsumeTimeSpan(ctx, request);
            case RequestCode.GET_SYSTEM_TOPIC_LIST_FROM_BROKER:
                return this.getSystemTopicListFromBroker(ctx, request);
            case RequestCode.CLEAN_EXPIRED_CONSUMEQUEUE:
                return this.cleanExpiredConsumeQueue();
            case RequestCode.DELETE_EXPIRED_COMMITLOG:
                return this.deleteExpiredCommitLog();
            case RequestCode.CLEAN_UNUSED_TOPIC:
                return this.cleanUnusedTopic();
            case RequestCode.GET_CONSUMER_RUNNING_INFO:
                return this.getConsumerRunningInfo(ctx, request);
            case RequestCode.QUERY_CORRECTION_OFFSET:
                return this.queryCorrectionOffset(ctx, request);
            case RequestCode.CONSUME_MESSAGE_DIRECTLY:
                return this.consumeMessageDirectly(ctx, request);
            case RequestCode.CLONE_GROUP_OFFSET:
                return this.cloneGroupOffset(ctx, request);
            case RequestCode.VIEW_BROKER_STATS_DATA:
                return ViewBrokerStatsData(ctx, request);
            case RequestCode.GET_BROKER_CONSUME_STATS:
                return fetchAllConsumeStatsInBroker(ctx, request);
            case RequestCode.QUERY_CONSUME_QUEUE:
                return queryConsumeQueue(ctx, request);
            case RequestCode.UPDATE_AND_GET_GROUP_FORBIDDEN:
                return this.updateAndGetGroupForbidden(ctx, request);
            case RequestCode.GET_SUBSCRIPTIONGROUP_CONFIG:
                return this.getSubscriptionGroup(ctx, request);
            case RequestCode.UPDATE_AND_CREATE_ACL_CONFIG:
                return updateAndCreateAccessConfig(ctx, request);
            case RequestCode.DELETE_ACL_CONFIG:
                return deleteAccessConfig(ctx, request);
            case RequestCode.GET_BROKER_CLUSTER_ACL_INFO:
                return getBrokerAclConfigVersion(ctx, request);
            case RequestCode.UPDATE_GLOBAL_WHITE_ADDRS_CONFIG:
                return updateGlobalWhiteAddrsConfig(ctx, request);
            case RequestCode.RESUME_CHECK_HALF_MESSAGE:
                return resumeCheckHalfMessage(ctx, request);
            case RequestCode.GET_BROKER_CLUSTER_ACL_CONFIG:
                return getBrokerClusterAclConfig(ctx, request);
            case RequestCode.GET_TOPIC_CONFIG:
                return getTopicConfig(ctx, request);
            case RequestCode.UPDATE_AND_CREATE_STATIC_TOPIC:
                return this.updateAndCreateStaticTopic(ctx, request);
            case RequestCode.NOTIFY_MIN_BROKER_ID_CHANGE:
                return this.notifyMinBrokerIdChange(ctx, request);
            case RequestCode.EXCHANGE_BROKER_HA_INFO:
                return this.updateBrokerHaInfo(ctx, request);
            case RequestCode.GET_BROKER_HA_STATUS:
                return this.getBrokerHaStatus(ctx, request);
            case RequestCode.RESET_MASTER_FLUSH_OFFSET:
                return this.resetMasterFlushOffset(ctx, request);
            default:
                return getUnknownCmdResponse(ctx, request);
        }
    }

    /**
     * @param ctx
     * @param request
     * @return
     * @throws RemotingCommandException
     */
    private RemotingCommand getSubscriptionGroup(ChannelHandlerContext ctx,
        RemotingCommand request) throws RemotingCommandException {
        GetSubscriptionGroupConfigRequestHeader requestHeader = (GetSubscriptionGroupConfigRequestHeader) request.decodeCommandCustomHeader(GetSubscriptionGroupConfigRequestHeader.class);
        final RemotingCommand response = RemotingCommand.createResponseCommand(null);

        SubscriptionGroupConfig groupConfig = this.brokerController.getSubscriptionGroupManager().getSubscriptionGroupTable().get(requestHeader.getGroup());
        if (groupConfig == null) {
            LOGGER.error("No group in this broker, client: {} group: {}", ctx.channel().remoteAddress(), requestHeader.getGroup());
            response.setCode(ResponseCode.SYSTEM_ERROR);
            response.setRemark("No group in this broker");
            return response;
        }
        String content = JSONObject.toJSONString(groupConfig);
        try {
            response.setBody(content.getBytes(MixAll.DEFAULT_CHARSET));
        } catch (UnsupportedEncodingException e) {
            LOGGER.error("UnsupportedEncodingException getSubscriptionGroup: group=" + groupConfig.getGroupName(), e);

            response.setCode(ResponseCode.SYSTEM_ERROR);
            response.setRemark("UnsupportedEncodingException " + e.getMessage());
            return response;
        }
        response.setCode(ResponseCode.SUCCESS);
        response.setRemark(null);

        return response;
    }

    /**
     * @param ctx
     * @param request
     * @return
     */
    private RemotingCommand updateAndGetGroupForbidden(ChannelHandlerContext ctx, RemotingCommand request)
        throws RemotingCommandException {
        final RemotingCommand response = RemotingCommand.createResponseCommand(null);
        UpdateGroupForbiddenRequestHeader requestHeader = (UpdateGroupForbiddenRequestHeader) //
            request.decodeCommandCustomHeader(UpdateGroupForbiddenRequestHeader.class);
        String group = requestHeader.getGroup();
        String topic = requestHeader.getTopic();
        LOGGER.info("updateAndGetGroupForbidden called by {} for object {}@{} readable={}",//
            RemotingHelper.parseChannelRemoteAddr(ctx.channel()), group, //
            topic, requestHeader.getReadable());
        SubscriptionGroupManager groupManager = this.brokerController.getSubscriptionGroupManager();
        if (requestHeader.getReadable() != null) {
            groupManager.updateForbidden(group, topic, PermName.INDEX_PERM_READ, !requestHeader.getReadable());
        }

        response.setCode(ResponseCode.SUCCESS);
        response.setRemark("");
        GroupForbidden groupForbidden = new GroupForbidden();
        groupForbidden.setGroup(group);
        groupForbidden.setTopic(topic);
        groupForbidden.setReadable(!groupManager.getForbidden(group, topic, PermName.INDEX_PERM_READ));
        response.setBody(groupForbidden.toJson().getBytes());
        return response;
    }

    @Override
    public boolean rejectRequest() {
        return false;
    }

    private synchronized RemotingCommand updateAndCreateTopic(ChannelHandlerContext ctx,
        RemotingCommand request) throws RemotingCommandException {
        final RemotingCommand response = RemotingCommand.createResponseCommand(null);
        if (validateSlave(response)) {
            return response;
        }
        final CreateTopicRequestHeader requestHeader =
            (CreateTopicRequestHeader) request.decodeCommandCustomHeader(CreateTopicRequestHeader.class);

        LOGGER.info("Broker receive request to update or create topic={}, caller address={}",
            requestHeader.getTopic(), RemotingHelper.parseChannelRemoteAddr(ctx.channel()));

        String topic = requestHeader.getTopic();

        if (!TopicValidator.validateTopic(topic, response)) {
            return response;
        }
        if (TopicValidator.isSystemTopic(topic, response)) {
            return response;
        }

        TopicConfig topicConfig = new TopicConfig(topic);
        topicConfig.setReadQueueNums(requestHeader.getReadQueueNums());
        topicConfig.setWriteQueueNums(requestHeader.getWriteQueueNums());
        topicConfig.setTopicFilterType(requestHeader.getTopicFilterTypeEnum());
        topicConfig.setPerm(requestHeader.getPerm());
        topicConfig.setTopicSysFlag(requestHeader.getTopicSysFlag() == null ? 0 : requestHeader.getTopicSysFlag());
        String attributesModification = requestHeader.getAttributes();
        topicConfig.setAttributes(AttributeParser.parseToMap(attributesModification));

        try {
            this.brokerController.getTopicConfigManager().updateTopicConfig(topicConfig);
            this.brokerController.registerIncrementBrokerData(topicConfig, this.brokerController.getTopicConfigManager().getDataVersion());
            response.setCode(ResponseCode.SUCCESS);
        } catch (Exception e) {
            LOGGER.error("Update / create topic failed for [{}]", request, e);
            response.setCode(ResponseCode.SYSTEM_ERROR);
            response.setRemark(e.getMessage());
        }
        return response;
    }

    private synchronized RemotingCommand updateAndCreateStaticTopic(ChannelHandlerContext ctx,
        RemotingCommand request) throws RemotingCommandException {
        final RemotingCommand response = RemotingCommand.createResponseCommand(null);
        final CreateTopicRequestHeader requestHeader =
            (CreateTopicRequestHeader) request.decodeCommandCustomHeader(CreateTopicRequestHeader.class);
        LOGGER.info("Broker receive request to update or create static topic={}, caller address={}", requestHeader.getTopic(), RemotingHelper.parseChannelRemoteAddr(ctx.channel()));

        final TopicQueueMappingDetail topicQueueMappingDetail = RemotingSerializable.decode(request.getBody(), TopicQueueMappingDetail.class);

        String topic = requestHeader.getTopic();

        if (!TopicValidator.validateTopic(topic, response)) {
            return response;
        }
        if (TopicValidator.isSystemTopic(topic, response)) {
            return response;
        }
        boolean force = false;
        if (requestHeader.getForce() != null && requestHeader.getForce()) {
            force = true;
        }

        TopicConfig topicConfig = new TopicConfig(topic);
        topicConfig.setReadQueueNums(requestHeader.getReadQueueNums());
        topicConfig.setWriteQueueNums(requestHeader.getWriteQueueNums());
        topicConfig.setTopicFilterType(requestHeader.getTopicFilterTypeEnum());
        topicConfig.setPerm(requestHeader.getPerm());
        topicConfig.setTopicSysFlag(requestHeader.getTopicSysFlag() == null ? 0 : requestHeader.getTopicSysFlag());

        try {
            this.brokerController.getTopicConfigManager().updateTopicConfig(topicConfig);

            this.brokerController.getTopicQueueMappingManager().updateTopicQueueMapping(topicQueueMappingDetail, force, false, true);

            this.brokerController.registerIncrementBrokerData(topicConfig, this.brokerController.getTopicConfigManager().getDataVersion());
            response.setCode(ResponseCode.SUCCESS);
        } catch (Exception e) {
            LOGGER.error("Update static topic failed for [{}]", request, e);
            response.setCode(ResponseCode.SYSTEM_ERROR);
            response.setRemark(e.getMessage());
        }
        return response;
    }

    private synchronized RemotingCommand deleteTopic(ChannelHandlerContext ctx,
        RemotingCommand request) throws RemotingCommandException {
        final RemotingCommand response = RemotingCommand.createResponseCommand(null);
        if (validateSlave(response)) {
            return response;
        }
        DeleteTopicRequestHeader requestHeader =
            (DeleteTopicRequestHeader) request.decodeCommandCustomHeader(DeleteTopicRequestHeader.class);

        LOGGER.info("AdminBrokerProcessor#deleteTopic: broker receive request to delete topic={}, caller={}",
            requestHeader.getTopic(), RemotingHelper.parseChannelRemoteAddr(ctx.channel()));

        String topic = requestHeader.getTopic();
        if (!TopicValidator.validateTopic(topic, response)) {
            return response;
        }
        if (TopicValidator.isSystemTopic(topic, response)) {
            return response;
        }

        this.brokerController.getTopicConfigManager().deleteTopicConfig(requestHeader.getTopic());
        this.brokerController.getTopicQueueMappingManager().delete(requestHeader.getTopic());
        this.brokerController.getConsumerOffsetManager().cleanOffsetByTopic(requestHeader.getTopic());
        this.brokerController.getMessageStore()
            .cleanUnusedTopic(this.brokerController.getTopicConfigManager().getTopicConfigTable().keySet());
        if (this.brokerController.getBrokerConfig().isAutoDeleteUnusedStats()) {
            this.brokerController.getBrokerStatsManager().onTopicDeleted(requestHeader.getTopic());
        }

        response.setCode(ResponseCode.SUCCESS);
        response.setRemark(null);
        return response;
    }

    private synchronized RemotingCommand updateAndCreateAccessConfig(ChannelHandlerContext ctx,
        RemotingCommand request) throws RemotingCommandException {
        final RemotingCommand response = RemotingCommand.createResponseCommand(null);

        final CreateAccessConfigRequestHeader requestHeader =
            (CreateAccessConfigRequestHeader) request.decodeCommandCustomHeader(CreateAccessConfigRequestHeader.class);

        PlainAccessConfig accessConfig = new PlainAccessConfig();
        accessConfig.setAccessKey(requestHeader.getAccessKey());
        accessConfig.setSecretKey(requestHeader.getSecretKey());
        accessConfig.setWhiteRemoteAddress(requestHeader.getWhiteRemoteAddress());
        accessConfig.setDefaultTopicPerm(requestHeader.getDefaultTopicPerm());
        accessConfig.setDefaultGroupPerm(requestHeader.getDefaultGroupPerm());
        accessConfig.setTopicPerms(UtilAll.split(requestHeader.getTopicPerms(), ","));
        accessConfig.setGroupPerms(UtilAll.split(requestHeader.getGroupPerms(), ","));
        accessConfig.setAdmin(requestHeader.isAdmin());
        try {

            AccessValidator accessValidator = this.brokerController.getAccessValidatorMap().get(PlainAccessValidator.class);
            if (accessValidator.updateAccessConfig(accessConfig)) {
                response.setCode(ResponseCode.SUCCESS);
                response.setOpaque(request.getOpaque());
                response.markResponseType();
                response.setRemark(null);
                ctx.writeAndFlush(response);
            } else {
                String errorMsg = "The accesskey[" + requestHeader.getAccessKey() + "] corresponding to accessConfig has been updated failed.";
                LOGGER.warn(errorMsg);
                response.setCode(ResponseCode.UPDATE_AND_CREATE_ACL_CONFIG_FAILED);
                response.setRemark(errorMsg);
                return response;
            }
        } catch (Exception e) {
            LOGGER.error("Failed to generate a proper update accessvalidator response", e);
            response.setCode(ResponseCode.UPDATE_AND_CREATE_ACL_CONFIG_FAILED);
            response.setRemark(e.getMessage());
            return response;
        }

        return null;
    }

    private synchronized RemotingCommand deleteAccessConfig(ChannelHandlerContext ctx,
        RemotingCommand request) throws RemotingCommandException {
        final RemotingCommand response = RemotingCommand.createResponseCommand(null);

        final DeleteAccessConfigRequestHeader requestHeader =
            (DeleteAccessConfigRequestHeader) request.decodeCommandCustomHeader(DeleteAccessConfigRequestHeader.class);
        LOGGER.info("DeleteAccessConfig called by {}", RemotingHelper.parseChannelRemoteAddr(ctx.channel()));

        try {
            String accessKey = requestHeader.getAccessKey();
            AccessValidator accessValidator = this.brokerController.getAccessValidatorMap().get(PlainAccessValidator.class);
            if (accessValidator.deleteAccessConfig(accessKey)) {
                response.setCode(ResponseCode.SUCCESS);
                response.setOpaque(request.getOpaque());
                response.markResponseType();
                response.setRemark(null);
                ctx.writeAndFlush(response);
            } else {
                String errorMsg = "The accesskey[" + requestHeader.getAccessKey() + "] corresponding to accessConfig has been deleted failed.";
                LOGGER.warn(errorMsg);
                response.setCode(ResponseCode.DELETE_ACL_CONFIG_FAILED);
                response.setRemark(errorMsg);
                return response;
            }

        } catch (Exception e) {
            LOGGER.error("Failed to generate a proper delete accessvalidator response", e);
            response.setCode(ResponseCode.DELETE_ACL_CONFIG_FAILED);
            response.setRemark(e.getMessage());
            return response;
        }

        return null;
    }

    private synchronized RemotingCommand updateGlobalWhiteAddrsConfig(ChannelHandlerContext ctx,
        RemotingCommand request) throws RemotingCommandException {

        final RemotingCommand response = RemotingCommand.createResponseCommand(null);

        final UpdateGlobalWhiteAddrsConfigRequestHeader requestHeader =
            (UpdateGlobalWhiteAddrsConfigRequestHeader) request.decodeCommandCustomHeader(UpdateGlobalWhiteAddrsConfigRequestHeader.class);

        try {
            AccessValidator accessValidator = this.brokerController.getAccessValidatorMap().get(PlainAccessValidator.class);
            if (accessValidator.updateGlobalWhiteAddrsConfig(UtilAll.split(requestHeader.getGlobalWhiteAddrs(), ","),
                requestHeader.getAclFileFullPath())) {
                response.setCode(ResponseCode.SUCCESS);
                response.setOpaque(request.getOpaque());
                response.markResponseType();
                response.setRemark(null);
                ctx.writeAndFlush(response);
            } else {
                String errorMsg = "The globalWhiteAddresses[" + requestHeader.getGlobalWhiteAddrs() + "] has been updated failed.";
                LOGGER.warn(errorMsg);
                response.setCode(ResponseCode.UPDATE_GLOBAL_WHITE_ADDRS_CONFIG_FAILED);
                response.setRemark(errorMsg);
                return response;
            }
        } catch (Exception e) {
            LOGGER.error("Failed to generate a proper update globalWhiteAddresses response", e);
            response.setCode(ResponseCode.UPDATE_GLOBAL_WHITE_ADDRS_CONFIG_FAILED);
            response.setRemark(e.getMessage());
            return response;
        }

        return null;
    }

    private RemotingCommand getBrokerAclConfigVersion(ChannelHandlerContext ctx, RemotingCommand request) {

        final RemotingCommand response = RemotingCommand.createResponseCommand(GetBrokerAclConfigResponseHeader.class);

        final GetBrokerAclConfigResponseHeader responseHeader = (GetBrokerAclConfigResponseHeader) response.readCustomHeader();

        try {
            AccessValidator accessValidator = this.brokerController.getAccessValidatorMap().get(PlainAccessValidator.class);

            responseHeader.setVersion(accessValidator.getAclConfigVersion());
            responseHeader.setBrokerAddr(this.brokerController.getBrokerAddr());
            responseHeader.setBrokerName(this.brokerController.getBrokerConfig().getBrokerName());
            responseHeader.setClusterName(this.brokerController.getBrokerConfig().getBrokerClusterName());

            response.setCode(ResponseCode.SUCCESS);
            response.setRemark(null);
            return response;
        } catch (Exception e) {
            LOGGER.error("Failed to generate a proper getBrokerAclConfigVersion response", e);
        }

        return null;
    }

    private RemotingCommand getBrokerClusterAclConfig(ChannelHandlerContext ctx, RemotingCommand request) {

        final RemotingCommand response = RemotingCommand.createResponseCommand(GetBrokerClusterAclConfigResponseHeader.class);

        try {
            AccessValidator accessValidator = this.brokerController.getAccessValidatorMap().get(PlainAccessValidator.class);
            GetBrokerClusterAclConfigResponseBody body = new GetBrokerClusterAclConfigResponseBody();
            AclConfig aclConfig = accessValidator.getAllAclConfig();
            body.setGlobalWhiteAddrs(aclConfig.getGlobalWhiteAddrs());
            body.setPlainAccessConfigs(aclConfig.getPlainAccessConfigs());
            response.setCode(ResponseCode.SUCCESS);
            response.setBody(body.encode());
            response.setRemark(null);
            return response;
        } catch (Exception e) {
            LOGGER.error("Failed to generate a proper getBrokerClusterAclConfig response", e);
        }

        return null;
    }

    private RemotingCommand getUnknownCmdResponse(ChannelHandlerContext ctx, RemotingCommand request) {
        String error = " request type " + request.getCode() + " not supported";
        final RemotingCommand response =
            RemotingCommand.createResponseCommand(RemotingSysResponseCode.REQUEST_CODE_NOT_SUPPORTED, error);
        return response;
    }

    private RemotingCommand getAllTopicConfig(ChannelHandlerContext ctx, RemotingCommand request) {
        final RemotingCommand response = RemotingCommand.createResponseCommand(GetAllTopicConfigResponseHeader.class);
        // final GetAllTopicConfigResponseHeader responseHeader =
        // (GetAllTopicConfigResponseHeader) response.readCustomHeader();

        TopicConfigAndMappingSerializeWrapper topicConfigAndMappingSerializeWrapper = new TopicConfigAndMappingSerializeWrapper();

        topicConfigAndMappingSerializeWrapper.setDataVersion(this.brokerController.getTopicConfigManager().getDataVersion());
        topicConfigAndMappingSerializeWrapper.setTopicConfigTable(this.brokerController.getTopicConfigManager().getTopicConfigTable());

        topicConfigAndMappingSerializeWrapper.setMappingDataVersion(this.brokerController.getTopicQueueMappingManager().getDataVersion());
        topicConfigAndMappingSerializeWrapper.setTopicQueueMappingDetailMap(this.brokerController.getTopicQueueMappingManager().getTopicQueueMappingTable());

        String content = topicConfigAndMappingSerializeWrapper.toJson();
        if (content != null && content.length() > 0) {
            try {
                response.setBody(content.getBytes(MixAll.DEFAULT_CHARSET));
            } catch (UnsupportedEncodingException e) {
                LOGGER.error("", e);

                response.setCode(ResponseCode.SYSTEM_ERROR);
                response.setRemark("UnsupportedEncodingException " + e.getMessage());
                return response;
            }
        } else {
            LOGGER.error("No topic in this broker, client: {}", ctx.channel().remoteAddress());
            response.setCode(ResponseCode.SYSTEM_ERROR);
            response.setRemark("No topic in this broker");
            return response;
        }

        response.setCode(ResponseCode.SUCCESS);
        response.setRemark(null);

        return response;
    }

    private synchronized RemotingCommand updateBrokerConfig(ChannelHandlerContext ctx, RemotingCommand request) {
        final RemotingCommand response = RemotingCommand.createResponseCommand(null);

        final String callerAddress = RemotingHelper.parseChannelRemoteAddr(ctx.channel());
        LOGGER.info("Broker receive request to update config, caller address={}", callerAddress);

        byte[] body = request.getBody();
        if (body != null) {
            try {
                String bodyStr = new String(body, MixAll.DEFAULT_CHARSET);
                Properties properties = MixAll.string2Properties(bodyStr);
                if (properties != null) {
                    LOGGER.info("updateBrokerConfig, new config: [{}] client: {} ", properties, ctx.channel().remoteAddress());
                    this.brokerController.getConfiguration().update(properties);
                    if (properties.containsKey("brokerPermission")) {
                        this.brokerController.getTopicConfigManager().getDataVersion().nextVersion();
                        this.brokerController.registerBrokerAll(false, false, true);
                    }
                } else {
                    LOGGER.error("string2Properties error");
                    response.setCode(ResponseCode.SYSTEM_ERROR);
                    response.setRemark("string2Properties error");
                    return response;
                }
            } catch (UnsupportedEncodingException e) {
                LOGGER.error("AdminBrokerProcessor#updateBrokerConfig: unexpected error, caller={}",
                    callerAddress, e);
                response.setCode(ResponseCode.SYSTEM_ERROR);
                response.setRemark("UnsupportedEncodingException " + e);
                return response;
            }
        }

        response.setCode(ResponseCode.SUCCESS);
        response.setRemark(null);
        return response;
    }

    private RemotingCommand getBrokerConfig(ChannelHandlerContext ctx, RemotingCommand request) {

        final RemotingCommand response = RemotingCommand.createResponseCommand(GetBrokerConfigResponseHeader.class);
        final GetBrokerConfigResponseHeader responseHeader = (GetBrokerConfigResponseHeader) response.readCustomHeader();

        String content = this.brokerController.getConfiguration().getAllConfigsFormatString();
        if (content != null && content.length() > 0) {
            try {
                response.setBody(content.getBytes(MixAll.DEFAULT_CHARSET));
            } catch (UnsupportedEncodingException e) {
                LOGGER.error("AdminBrokerProcessor#getBrokerConfig: unexpected error, caller={}",
                    RemotingHelper.parseChannelRemoteAddr(ctx.channel()), e);

                response.setCode(ResponseCode.SYSTEM_ERROR);
                response.setRemark("UnsupportedEncodingException " + e);
                return response;
            }
        }

        responseHeader.setVersion(this.brokerController.getConfiguration().getDataVersionJson());

        response.setCode(ResponseCode.SUCCESS);
        response.setRemark(null);
        return response;
    }

    private RemotingCommand rewriteRequestForStaticTopic(SearchOffsetRequestHeader requestHeader,
        TopicQueueMappingContext mappingContext) {
        try {
            if (mappingContext.getMappingDetail() == null) {
                return null;
            }

            TopicQueueMappingDetail mappingDetail = mappingContext.getMappingDetail();
            List<LogicQueueMappingItem> mappingItems = mappingContext.getMappingItemList();
            if (!mappingContext.isLeader()) {
                return buildErrorResponse(ResponseCode.NOT_LEADER_FOR_QUEUE, String.format("%s-%d does not exit in request process of current broker %s", mappingContext.getTopic(), mappingContext.getGlobalId(), mappingDetail.getBname()));
            }
            //TO DO should make sure the timestampOfOffset is equal or bigger than the searched timestamp
            Long timestamp = requestHeader.getTimestamp();
            long offset = -1;
            for (int i = 0; i < mappingItems.size(); i++) {
                LogicQueueMappingItem item = mappingItems.get(i);
                if (!item.checkIfLogicoffsetDecided()) {
                    continue;
                }
                if (mappingDetail.getBname().equals(item.getBname())) {
                    offset = this.brokerController.getMessageStore().getOffsetInQueueByTime(mappingContext.getTopic(), item.getQueueId(), timestamp);
                    if (offset > 0) {
                        offset = item.computeStaticQueueOffsetStrictly(offset);
                        break;
                    }
                } else {
                    requestHeader.setLo(false);
                    requestHeader.setTimestamp(timestamp);
                    requestHeader.setQueueId(item.getQueueId());
                    requestHeader.setBname(item.getBname());
                    RpcRequest rpcRequest = new RpcRequest(RequestCode.SEARCH_OFFSET_BY_TIMESTAMP, requestHeader, null);
                    RpcResponse rpcResponse = this.brokerController.getBrokerOuterAPI().getRpcClient().invoke(rpcRequest, this.brokerController.getBrokerConfig().getForwardTimeout()).get();
                    if (rpcResponse.getException() != null) {
                        throw rpcResponse.getException();
                    }
                    SearchOffsetResponseHeader offsetResponseHeader = (SearchOffsetResponseHeader) rpcResponse.getHeader();
                    if (offsetResponseHeader.getOffset() < 0
                        || (item.checkIfEndOffsetDecided() && offsetResponseHeader.getOffset() >= item.getEndOffset())) {
                        continue;
                    } else {
                        offset = item.computeStaticQueueOffsetStrictly(offsetResponseHeader.getOffset());
                    }

                }
            }
            final RemotingCommand response = RemotingCommand.createResponseCommand(SearchOffsetResponseHeader.class);
            final SearchOffsetResponseHeader responseHeader = (SearchOffsetResponseHeader) response.readCustomHeader();
            responseHeader.setOffset(offset);
            response.setCode(ResponseCode.SUCCESS);
            response.setRemark(null);
            return response;
        } catch (Throwable t) {
            return buildErrorResponse(ResponseCode.SYSTEM_ERROR, t.getMessage());
        }
    }

    private RemotingCommand searchOffsetByTimestamp(ChannelHandlerContext ctx,
        RemotingCommand request) throws RemotingCommandException {
        final RemotingCommand response = RemotingCommand.createResponseCommand(SearchOffsetResponseHeader.class);
        final SearchOffsetResponseHeader responseHeader = (SearchOffsetResponseHeader) response.readCustomHeader();
        final SearchOffsetRequestHeader requestHeader =
            (SearchOffsetRequestHeader) request.decodeCommandCustomHeader(SearchOffsetRequestHeader.class);

        TopicQueueMappingContext mappingContext = this.brokerController.getTopicQueueMappingManager().buildTopicQueueMappingContext(requestHeader);

        RemotingCommand rewriteResult = rewriteRequestForStaticTopic(requestHeader, mappingContext);
        if (rewriteResult != null) {
            return rewriteResult;
        }

        long offset = this.brokerController.getMessageStore().getOffsetInQueueByTime(requestHeader.getTopic(), requestHeader.getQueueId(),
            requestHeader.getTimestamp());

        responseHeader.setOffset(offset);

        response.setCode(ResponseCode.SUCCESS);
        response.setRemark(null);
        return response;
    }

    private RemotingCommand rewriteRequestForStaticTopic(GetMaxOffsetRequestHeader requestHeader,
        TopicQueueMappingContext mappingContext) {
        if (mappingContext.getMappingDetail() == null) {
            return null;
        }

        TopicQueueMappingDetail mappingDetail = mappingContext.getMappingDetail();
        LogicQueueMappingItem mappingItem = mappingContext.getLeaderItem();
        if (!mappingContext.isLeader()) {
            return buildErrorResponse(ResponseCode.NOT_LEADER_FOR_QUEUE, String.format("%s-%d does not exit in request process of current broker %s", mappingContext.getTopic(), mappingContext.getGlobalId(), mappingDetail.getBname()));
        }

        try {
            LogicQueueMappingItem maxItem = TopicQueueMappingUtils.findLogicQueueMappingItem(mappingContext.getMappingItemList(), Long.MAX_VALUE, true);
            assert maxItem != null;
            assert maxItem.getLogicOffset() >= 0;
            requestHeader.setBname(maxItem.getBname());
            requestHeader.setLo(false);
            requestHeader.setQueueId(mappingItem.getQueueId());

            long maxPhysicalOffset = Long.MAX_VALUE;
            if (maxItem.getBname().equals(mappingDetail.getBname())) {
                //current broker
                maxPhysicalOffset = this.brokerController.getMessageStore().getMaxOffsetInQueue(mappingContext.getTopic(), mappingItem.getQueueId());
            } else {
                RpcRequest rpcRequest = new RpcRequest(RequestCode.GET_MAX_OFFSET, requestHeader, null);
                RpcResponse rpcResponse = this.brokerController.getBrokerOuterAPI().getRpcClient().invoke(rpcRequest, this.brokerController.getBrokerConfig().getForwardTimeout()).get();
                if (rpcResponse.getException() != null) {
                    throw rpcResponse.getException();
                }
                GetMaxOffsetResponseHeader offsetResponseHeader = (GetMaxOffsetResponseHeader) rpcResponse.getHeader();
                maxPhysicalOffset = offsetResponseHeader.getOffset();
            }

            final RemotingCommand response = RemotingCommand.createResponseCommand(GetMaxOffsetResponseHeader.class);
            final GetMaxOffsetResponseHeader responseHeader = (GetMaxOffsetResponseHeader) response.readCustomHeader();
            responseHeader.setOffset(maxItem.computeStaticQueueOffsetStrictly(maxPhysicalOffset));
            response.setCode(ResponseCode.SUCCESS);
            response.setRemark(null);
            return response;
        } catch (Throwable t) {
            return buildErrorResponse(ResponseCode.SYSTEM_ERROR, t.getMessage());
        }
    }

    private RemotingCommand getMaxOffset(ChannelHandlerContext ctx,
        RemotingCommand request) throws RemotingCommandException {
        final RemotingCommand response = RemotingCommand.createResponseCommand(GetMaxOffsetResponseHeader.class);
        final GetMaxOffsetResponseHeader responseHeader = (GetMaxOffsetResponseHeader) response.readCustomHeader();
        final GetMaxOffsetRequestHeader requestHeader =
            (GetMaxOffsetRequestHeader) request.decodeCommandCustomHeader(GetMaxOffsetRequestHeader.class);

        TopicQueueMappingContext mappingContext = this.brokerController.getTopicQueueMappingManager().buildTopicQueueMappingContext(requestHeader);
        RemotingCommand rewriteResult = rewriteRequestForStaticTopic(requestHeader, mappingContext);
        if (rewriteResult != null) {
            return rewriteResult;
        }

        long offset = this.brokerController.getMessageStore().getMaxOffsetInQueue(requestHeader.getTopic(), requestHeader.getQueueId());

        responseHeader.setOffset(offset);

        response.setCode(ResponseCode.SUCCESS);
        response.setRemark(null);
        return response;
    }

    private CompletableFuture<RpcResponse> handleGetMinOffsetForStaticTopic(RpcRequest request,
        TopicQueueMappingContext mappingContext) {
        if (mappingContext.getMappingDetail() == null) {
            return null;
        }
        TopicQueueMappingDetail mappingDetail = mappingContext.getMappingDetail();
        if (!mappingContext.isLeader()) {
            //this may not
            return CompletableFuture.completedFuture(new RpcResponse(new RpcException(ResponseCode.NOT_LEADER_FOR_QUEUE,
                String.format("%s-%d is not leader in broker %s, request code %d", mappingContext.getTopic(), mappingContext.getGlobalId(), mappingDetail.getBname(), request.getCode()))));
        }
        GetMinOffsetRequestHeader requestHeader = (GetMinOffsetRequestHeader) request.getHeader();
        LogicQueueMappingItem mappingItem = TopicQueueMappingUtils.findLogicQueueMappingItem(mappingContext.getMappingItemList(), 0L, true);
        assert mappingItem != null;
        try {
            requestHeader.setBname(mappingItem.getBname());
            requestHeader.setLo(false);
            requestHeader.setQueueId(mappingItem.getQueueId());
            long physicalOffset;
            //run in local
            if (mappingItem.getBname().equals(mappingDetail.getBname())) {
                physicalOffset = this.brokerController.getMessageStore().getMinOffsetInQueue(mappingDetail.getTopic(), mappingItem.getQueueId());
            } else {
                RpcRequest rpcRequest = new RpcRequest(RequestCode.GET_MIN_OFFSET, requestHeader, null);
                RpcResponse rpcResponse = this.brokerController.getBrokerOuterAPI().getRpcClient().invoke(rpcRequest, this.brokerController.getBrokerConfig().getForwardTimeout()).get();
                if (rpcResponse.getException() != null) {
                    throw rpcResponse.getException();
                }
                GetMinOffsetResponseHeader offsetResponseHeader = (GetMinOffsetResponseHeader) rpcResponse.getHeader();
                physicalOffset = offsetResponseHeader.getOffset();
            }
            long offset = mappingItem.computeStaticQueueOffsetLoosely(physicalOffset);

            final GetMinOffsetResponseHeader responseHeader = new GetMinOffsetResponseHeader();
            responseHeader.setOffset(offset);
            return CompletableFuture.completedFuture(new RpcResponse(ResponseCode.SUCCESS, responseHeader, null));
        } catch (Throwable t) {
            LOGGER.error("rewriteRequestForStaticTopic failed", t);
            return CompletableFuture.completedFuture(new RpcResponse(new RpcException(ResponseCode.SYSTEM_ERROR, t.getMessage(), t)));
        }
    }

    private CompletableFuture<RpcResponse> handleGetMinOffset(RpcRequest request) {
        assert request.getCode() == RequestCode.GET_MIN_OFFSET;
        GetMinOffsetRequestHeader requestHeader = (GetMinOffsetRequestHeader) request.getHeader();
        TopicQueueMappingContext mappingContext = this.brokerController.getTopicQueueMappingManager().buildTopicQueueMappingContext(requestHeader, false);
        CompletableFuture<RpcResponse> rewriteResult = handleGetMinOffsetForStaticTopic(request, mappingContext);
        if (rewriteResult != null) {
            return rewriteResult;
        }
        final GetMinOffsetResponseHeader responseHeader = new GetMinOffsetResponseHeader();
        long offset = this.brokerController.getMessageStore().getMinOffsetInQueue(requestHeader.getTopic(), requestHeader.getQueueId());
        responseHeader.setOffset(offset);
        return CompletableFuture.completedFuture(new RpcResponse(ResponseCode.SUCCESS, responseHeader, null));
    }

    private RemotingCommand getMinOffset(ChannelHandlerContext ctx,
        RemotingCommand request) throws RemotingCommandException {
        final GetMinOffsetRequestHeader requestHeader =
            (GetMinOffsetRequestHeader) request.decodeCommandCustomHeader(GetMinOffsetRequestHeader.class);
        try {
            CompletableFuture<RpcResponse> responseFuture = handleGetMinOffset(new RpcRequest(RequestCode.GET_MIN_OFFSET, requestHeader, null));
            RpcResponse rpcResponse = responseFuture.get();
            return RpcClientUtils.createCommandForRpcResponse(rpcResponse);
        } catch (Throwable t) {
            return buildErrorResponse(ResponseCode.SYSTEM_ERROR, t.getMessage());
        }
    }

    private RemotingCommand rewriteRequestForStaticTopic(GetEarliestMsgStoretimeRequestHeader requestHeader,
        TopicQueueMappingContext mappingContext) {
        if (mappingContext.getMappingDetail() == null) {
            return null;
        }

        TopicQueueMappingDetail mappingDetail = mappingContext.getMappingDetail();
        if (!mappingContext.isLeader()) {
            return buildErrorResponse(ResponseCode.NOT_LEADER_FOR_QUEUE, String.format("%s-%d does not exit in request process of current broker %s", mappingContext.getTopic(), mappingContext.getGlobalId(), mappingDetail.getBname()));
        }
        LogicQueueMappingItem mappingItem = TopicQueueMappingUtils.findLogicQueueMappingItem(mappingContext.getMappingItemList(), 0L, true);
        assert mappingItem != null;
        try {
            requestHeader.setBname(mappingItem.getBname());
            requestHeader.setLo(false);
            RpcRequest rpcRequest = new RpcRequest(RequestCode.GET_EARLIEST_MSG_STORETIME, requestHeader, null);
            //TO DO check if it is in current broker
            RpcResponse rpcResponse = this.brokerController.getBrokerOuterAPI().getRpcClient().invoke(rpcRequest, this.brokerController.getBrokerConfig().getForwardTimeout()).get();
            if (rpcResponse.getException() != null) {
                throw rpcResponse.getException();
            }
            GetEarliestMsgStoretimeResponseHeader offsetResponseHeader = (GetEarliestMsgStoretimeResponseHeader) rpcResponse.getHeader();

            final RemotingCommand response = RemotingCommand.createResponseCommand(GetEarliestMsgStoretimeResponseHeader.class);
            final GetEarliestMsgStoretimeResponseHeader responseHeader = (GetEarliestMsgStoretimeResponseHeader) response.readCustomHeader();
            responseHeader.setTimestamp(offsetResponseHeader.getTimestamp());
            response.setCode(ResponseCode.SUCCESS);
            response.setRemark(null);
            return response;
        } catch (Throwable t) {
            return buildErrorResponse(ResponseCode.SYSTEM_ERROR, t.getMessage());
        }
    }

    private RemotingCommand getEarliestMsgStoretime(ChannelHandlerContext ctx,
        RemotingCommand request) throws RemotingCommandException {
        final RemotingCommand response = RemotingCommand.createResponseCommand(GetEarliestMsgStoretimeResponseHeader.class);
        final GetEarliestMsgStoretimeResponseHeader responseHeader = (GetEarliestMsgStoretimeResponseHeader) response.readCustomHeader();
        final GetEarliestMsgStoretimeRequestHeader requestHeader =
            (GetEarliestMsgStoretimeRequestHeader) request.decodeCommandCustomHeader(GetEarliestMsgStoretimeRequestHeader.class);

        TopicQueueMappingContext mappingContext = this.brokerController.getTopicQueueMappingManager().buildTopicQueueMappingContext(requestHeader, false);
        RemotingCommand rewriteResult = rewriteRequestForStaticTopic(requestHeader, mappingContext);
        if (rewriteResult != null) {
            return rewriteResult;
        }

        long timestamp =
            this.brokerController.getMessageStore().getEarliestMessageTime(requestHeader.getTopic(), requestHeader.getQueueId());

        responseHeader.setTimestamp(timestamp);
        response.setCode(ResponseCode.SUCCESS);
        response.setRemark(null);
        return response;
    }

    private RemotingCommand getBrokerRuntimeInfo(ChannelHandlerContext ctx, RemotingCommand request) {
        final RemotingCommand response = RemotingCommand.createResponseCommand(null);

        HashMap<String, String> runtimeInfo = this.prepareRuntimeInfo();
        KVTable kvTable = new KVTable();
        kvTable.setTable(runtimeInfo);

        byte[] body = kvTable.encode();
        response.setBody(body);
        response.setCode(ResponseCode.SUCCESS);
        response.setRemark(null);
        return response;
    }

    private RemotingCommand lockBatchMQ(ChannelHandlerContext ctx,
        RemotingCommand request) throws RemotingCommandException {
        final RemotingCommand response = RemotingCommand.createResponseCommand(null);
        LockBatchRequestBody requestBody = LockBatchRequestBody.decode(request.getBody(), LockBatchRequestBody.class);

        Set<MessageQueue> lockOKMQSet = new HashSet<>();
        Set<MessageQueue> selfLockOKMQSet = this.brokerController.getRebalanceLockManager().tryLockBatch(
            requestBody.getConsumerGroup(),
            requestBody.getMqSet(),
            requestBody.getClientId());
        if (requestBody.isOnlyThisBroker() || !brokerController.getBrokerConfig().isLockInStrictMode()) {
            lockOKMQSet = selfLockOKMQSet;
        } else {
            requestBody.setOnlyThisBroker(true);
            int replicaSize = this.brokerController.getMessageStoreConfig().getTotalReplicas();

            int quorum = replicaSize / 2 + 1;

            if (quorum <= 1) {
                lockOKMQSet = selfLockOKMQSet;
            } else {
                final ConcurrentMap<MessageQueue, Integer> mqLockMap = new ConcurrentHashMap<>();
                for (MessageQueue mq : selfLockOKMQSet) {
                    if (!mqLockMap.containsKey(mq)) {
                        mqLockMap.put(mq, 0);
                    }
                    mqLockMap.put(mq, mqLockMap.get(mq) + 1);
                }

                BrokerMemberGroup memberGroup = this.brokerController.getBrokerMemberGroup();

                if (memberGroup != null) {
                    Map<Long, String> addrMap = new HashMap<>(memberGroup.getBrokerAddrs());
                    addrMap.remove(this.brokerController.getBrokerConfig().getBrokerId());
                    final CountDownLatch countDownLatch = new CountDownLatch(addrMap.size());
                    requestBody.setMqSet(selfLockOKMQSet);
                    requestBody.setOnlyThisBroker(true);
                    for (Long brokerId : addrMap.keySet()) {
                        try {
                            this.brokerController.getBrokerOuterAPI().lockBatchMQAsync(addrMap.get(brokerId),
                                requestBody, 1000, new LockCallback() {
                                    @Override
                                    public void onSuccess(Set<MessageQueue> lockOKMQSet) {
                                        for (MessageQueue mq : lockOKMQSet) {
                                            if (!mqLockMap.containsKey(mq)) {
                                                mqLockMap.put(mq, 0);
                                            }
                                            mqLockMap.put(mq, mqLockMap.get(mq) + 1);
                                        }
                                        countDownLatch.countDown();
                                    }

                                    @Override
                                    public void onException(Throwable e) {
                                        LOGGER.warn("lockBatchMQAsync on {} failed, {}", addrMap.get(brokerId), e);
                                        countDownLatch.countDown();
                                    }
                                });
                        } catch (Exception e) {
                            LOGGER.warn("lockBatchMQAsync on {} failed, {}", addrMap.get(brokerId), e);
                            countDownLatch.countDown();
                        }
                    }
                    try {
                        countDownLatch.await(2000, TimeUnit.MILLISECONDS);
                    } catch (InterruptedException e) {
                        LOGGER.warn("lockBatchMQ exception on {}, {}", this.brokerController.getBrokerConfig().getBrokerName(), e);
                    }
                }

                for (MessageQueue mq : mqLockMap.keySet()) {
                    if (mqLockMap.get(mq) >= quorum) {
                        lockOKMQSet.add(mq);
                    }
                }
            }
        }

        LockBatchResponseBody responseBody = new LockBatchResponseBody();
        responseBody.setLockOKMQSet(lockOKMQSet);

        response.setBody(responseBody.encode());
        response.setCode(ResponseCode.SUCCESS);
        response.setRemark(null);
        return response;
    }

    private RemotingCommand unlockBatchMQ(ChannelHandlerContext ctx,
        RemotingCommand request) throws RemotingCommandException {
        final RemotingCommand response = RemotingCommand.createResponseCommand(null);
        UnlockBatchRequestBody requestBody = UnlockBatchRequestBody.decode(request.getBody(), UnlockBatchRequestBody.class);

        if (requestBody.isOnlyThisBroker() || !this.brokerController.getBrokerConfig().isLockInStrictMode()) {
            this.brokerController.getRebalanceLockManager().unlockBatch(
                requestBody.getConsumerGroup(),
                requestBody.getMqSet(),
                requestBody.getClientId());
        } else {
            requestBody.setOnlyThisBroker(true);
            BrokerMemberGroup memberGroup = this.brokerController.getBrokerMemberGroup();

            if (memberGroup != null) {
                Map<Long, String> addrMap = memberGroup.getBrokerAddrs();
                for (Long brokerId : addrMap.keySet()) {
                    try {
                        this.brokerController.getBrokerOuterAPI().unlockBatchMQAsync(addrMap.get(brokerId), requestBody, 1000, new UnlockCallback() {
                            @Override
                            public void onSuccess() {

                            }

                            @Override
                            public void onException(Throwable e) {
                                LOGGER.warn("unlockBatchMQ exception on {}, {}", addrMap.get(brokerId), e);
                            }
                        });
                    } catch (Exception e) {
                        LOGGER.warn("unlockBatchMQ exception on {}, {}", addrMap.get(brokerId), e);
                    }
                }
            }
        }

        response.setCode(ResponseCode.SUCCESS);
        response.setRemark(null);
        return response;
    }

    private RemotingCommand updateAndCreateSubscriptionGroup(ChannelHandlerContext ctx, RemotingCommand request)
        throws RemotingCommandException {
        final RemotingCommand response = RemotingCommand.createResponseCommand(null);
        if (validateSlave(response)) {
            return response;
        }

        LOGGER.info("AdminBrokerProcessor#updateAndCreateSubscriptionGroup called by {}",
            RemotingHelper.parseChannelRemoteAddr(ctx.channel()));

        SubscriptionGroupConfig config = RemotingSerializable.decode(request.getBody(), SubscriptionGroupConfig.class);
        if (config != null) {
            this.brokerController.getSubscriptionGroupManager().updateSubscriptionGroupConfig(config);
        }

        response.setCode(ResponseCode.SUCCESS);
        response.setRemark(null);
        return response;
    }

    private void initConsumerOffset(String clientHost, String groupName, int mode, TopicConfig topicConfig) {
        String topic = topicConfig.getTopicName();
        for (int queueId = 0; queueId < topicConfig.getReadQueueNums(); queueId++) {
            if (this.brokerController.getConsumerOffsetManager().queryOffset(groupName, topic, queueId) > -1) {
                continue;
            }
            long offset = 0;
            if (this.brokerController.getMessageStore().getConsumeQueue(topic, queueId) != null) {
                if (ConsumeInitMode.MAX == mode) {
                    offset = this.brokerController.getMessageStore().getMaxOffsetInQueue(topic, queueId);
                } else if (ConsumeInitMode.MIN == mode) {
                    offset = this.brokerController.getMessageStore().getMinOffsetInQueue(topic, queueId);
                }
            }
            this.brokerController.getConsumerOffsetManager().commitOffset(clientHost, groupName, topic, queueId, offset);
            LOGGER.info("AdminBrokerProcessor#initConsumerOffset: consumerGroup={}, topic={}, queueId={}, offset={}",
                groupName, topic, queueId, offset);
        }
    }

    private RemotingCommand getAllSubscriptionGroup(ChannelHandlerContext ctx,
        RemotingCommand request) throws RemotingCommandException {
        final RemotingCommand response = RemotingCommand.createResponseCommand(null);
        String content = this.brokerController.getSubscriptionGroupManager().encode();
        if (content != null && content.length() > 0) {
            try {
                response.setBody(content.getBytes(MixAll.DEFAULT_CHARSET));
            } catch (UnsupportedEncodingException e) {
                LOGGER.error("UnsupportedEncodingException getAllSubscriptionGroup", e);

                response.setCode(ResponseCode.SYSTEM_ERROR);
                response.setRemark("UnsupportedEncodingException " + e.getMessage());
                return response;
            }
        } else {
            LOGGER.error("No subscription group in this broker, client:{} ", ctx.channel().remoteAddress());
            response.setCode(ResponseCode.SYSTEM_ERROR);
            response.setRemark("No subscription group in this broker");
            return response;
        }

        response.setCode(ResponseCode.SUCCESS);
        response.setRemark(null);

        return response;
    }

    private RemotingCommand deleteSubscriptionGroup(ChannelHandlerContext ctx,
        RemotingCommand request) throws RemotingCommandException {
        final RemotingCommand response = RemotingCommand.createResponseCommand(null);
        if (validateSlave(response)) {
            return response;
        }
        DeleteSubscriptionGroupRequestHeader requestHeader =
            (DeleteSubscriptionGroupRequestHeader) request.decodeCommandCustomHeader(DeleteSubscriptionGroupRequestHeader.class);

        LOGGER.info("AdminBrokerProcessor#deleteSubscriptionGroup, caller={}",
            RemotingHelper.parseChannelRemoteAddr(ctx.channel()));

        this.brokerController.getSubscriptionGroupManager().deleteSubscriptionGroupConfig(requestHeader.getGroupName());

        if (requestHeader.isCleanOffset()) {
            this.brokerController.getConsumerOffsetManager().removeOffset(requestHeader.getGroupName());
        }

        if (this.brokerController.getBrokerConfig().isAutoDeleteUnusedStats()) {
            this.brokerController.getBrokerStatsManager().onGroupDeleted(requestHeader.getGroupName());
        }
        response.setCode(ResponseCode.SUCCESS);
        response.setRemark(null);
        return response;
    }

    private RemotingCommand getTopicStatsInfo(ChannelHandlerContext ctx,
        RemotingCommand request) throws RemotingCommandException {
        final RemotingCommand response = RemotingCommand.createResponseCommand(null);
        final GetTopicStatsInfoRequestHeader requestHeader =
            (GetTopicStatsInfoRequestHeader) request.decodeCommandCustomHeader(GetTopicStatsInfoRequestHeader.class);

        final String topic = requestHeader.getTopic();
        TopicConfig topicConfig = this.brokerController.getTopicConfigManager().selectTopicConfig(topic);
        if (null == topicConfig) {
            response.setCode(ResponseCode.TOPIC_NOT_EXIST);
            response.setRemark("topic[" + topic + "] not exist");
            return response;
        }

        TopicStatsTable topicStatsTable = new TopicStatsTable();
        for (int i = 0; i < topicConfig.getWriteQueueNums(); i++) {
            MessageQueue mq = new MessageQueue();
            mq.setTopic(topic);
            mq.setBrokerName(this.brokerController.getBrokerConfig().getBrokerName());
            mq.setQueueId(i);

            TopicOffset topicOffset = new TopicOffset();
            long min = this.brokerController.getMessageStore().getMinOffsetInQueue(topic, i);
            if (min < 0) {
                min = 0;
            }

            long max = this.brokerController.getMessageStore().getMaxOffsetInQueue(topic, i);
            if (max < 0) {
                max = 0;
            }

            long timestamp = 0;
            if (max > 0) {
                timestamp = this.brokerController.getMessageStore().getMessageStoreTimeStamp(topic, i, max - 1);
            }

            topicOffset.setMinOffset(min);
            topicOffset.setMaxOffset(max);
            topicOffset.setLastUpdateTimestamp(timestamp);

            topicStatsTable.getOffsetTable().put(mq, topicOffset);
        }

        byte[] body = topicStatsTable.encode();
        response.setBody(body);
        response.setCode(ResponseCode.SUCCESS);
        response.setRemark(null);
        return response;
    }

    private RemotingCommand getConsumerConnectionList(ChannelHandlerContext ctx,
        RemotingCommand request) throws RemotingCommandException {
        final RemotingCommand response = RemotingCommand.createResponseCommand(null);
        final GetConsumerConnectionListRequestHeader requestHeader =
            (GetConsumerConnectionListRequestHeader) request.decodeCommandCustomHeader(GetConsumerConnectionListRequestHeader.class);

        ConsumerGroupInfo consumerGroupInfo =
            this.brokerController.getConsumerManager().getConsumerGroupInfo(requestHeader.getConsumerGroup());
        if (consumerGroupInfo != null) {
            ConsumerConnection bodydata = new ConsumerConnection();
            bodydata.setConsumeFromWhere(consumerGroupInfo.getConsumeFromWhere());
            bodydata.setConsumeType(consumerGroupInfo.getConsumeType());
            bodydata.setMessageModel(consumerGroupInfo.getMessageModel());
            bodydata.getSubscriptionTable().putAll(consumerGroupInfo.getSubscriptionTable());

            Iterator<Map.Entry<Channel, ClientChannelInfo>> it = consumerGroupInfo.getChannelInfoTable().entrySet().iterator();
            while (it.hasNext()) {
                ClientChannelInfo info = it.next().getValue();
                Connection connection = new Connection();
                connection.setClientId(info.getClientId());
                connection.setLanguage(info.getLanguage());
                connection.setVersion(info.getVersion());
                connection.setClientAddr(RemotingHelper.parseChannelRemoteAddr(info.getChannel()));

                bodydata.getConnectionSet().add(connection);
            }

            byte[] body = bodydata.encode();
            response.setBody(body);
            response.setCode(ResponseCode.SUCCESS);
            response.setRemark(null);

            return response;
        }

        response.setCode(ResponseCode.CONSUMER_NOT_ONLINE);
        response.setRemark("the consumer group[" + requestHeader.getConsumerGroup() + "] not online");
        return response;
    }

    private RemotingCommand getAllProducerInfo(ChannelHandlerContext ctx, RemotingCommand request) throws RemotingCommandException {
        final RemotingCommand response = RemotingCommand.createResponseCommand(null);
        final GetAllProducerInfoRequestHeader requestHeader =
                (GetAllProducerInfoRequestHeader) request.decodeCommandCustomHeader(GetAllProducerInfoRequestHeader.class);

        ProducerTableInfo producerTable = this.brokerController.getProducerManager().getProducerTable();
        if (producerTable != null) {
            byte[] body = producerTable.encode();
            response.setBody(body);
            response.setCode(ResponseCode.SUCCESS);
            response.setRemark(null);
            return response;
        }

        response.setCode(ResponseCode.SYSTEM_ERROR);
        return response;
    }
    private RemotingCommand getProducerConnectionList(ChannelHandlerContext ctx,
        RemotingCommand request) throws RemotingCommandException {
        final RemotingCommand response = RemotingCommand.createResponseCommand(null);
        final GetProducerConnectionListRequestHeader requestHeader =
            (GetProducerConnectionListRequestHeader) request.decodeCommandCustomHeader(GetProducerConnectionListRequestHeader.class);

        ProducerConnection bodydata = new ProducerConnection();
        Map<Channel, ClientChannelInfo> channelInfoHashMap =
            this.brokerController.getProducerManager().getGroupChannelTable().get(requestHeader.getProducerGroup());
        if (channelInfoHashMap != null) {
            Iterator<Map.Entry<Channel, ClientChannelInfo>> it = channelInfoHashMap.entrySet().iterator();
            while (it.hasNext()) {
                ClientChannelInfo info = it.next().getValue();
                Connection connection = new Connection();
                connection.setClientId(info.getClientId());
                connection.setLanguage(info.getLanguage());
                connection.setVersion(info.getVersion());
                connection.setClientAddr(RemotingHelper.parseChannelRemoteAddr(info.getChannel()));

                bodydata.getConnectionSet().add(connection);
            }

            byte[] body = bodydata.encode();
            response.setBody(body);
            response.setCode(ResponseCode.SUCCESS);
            response.setRemark(null);
            return response;
        }

        response.setCode(ResponseCode.SYSTEM_ERROR);
        response.setRemark("the producer group[" + requestHeader.getProducerGroup() + "] not exist");
        return response;
    }

    private RemotingCommand getConsumeStats(ChannelHandlerContext ctx,
        RemotingCommand request) throws RemotingCommandException {
        final RemotingCommand response = RemotingCommand.createResponseCommand(null);
        final GetConsumeStatsRequestHeader requestHeader =
            (GetConsumeStatsRequestHeader) request.decodeCommandCustomHeader(GetConsumeStatsRequestHeader.class);

        ConsumeStats consumeStats = new ConsumeStats();

        Set<String> topics = new HashSet<String>();
        if (UtilAll.isBlank(requestHeader.getTopic())) {
            topics = this.brokerController.getConsumerOffsetManager().whichTopicByConsumer(requestHeader.getConsumerGroup());
        } else {
            topics.add(requestHeader.getTopic());
        }

        for (String topic : topics) {
            TopicConfig topicConfig = this.brokerController.getTopicConfigManager().selectTopicConfig(topic);
            if (null == topicConfig) {
                LOGGER.warn("AdminBrokerProcessor#getConsumeStats: topic config does not exist, topic={}", topic);
                continue;
            }

            TopicQueueMappingDetail mappingDetail = this.brokerController.getTopicQueueMappingManager().getTopicQueueMapping(topic);

            {
                SubscriptionData findSubscriptionData =
                    this.brokerController.getConsumerManager().findSubscriptionData(requestHeader.getConsumerGroup(), topic);

                if (null == findSubscriptionData
                    && this.brokerController.getConsumerManager().findSubscriptionDataCount(requestHeader.getConsumerGroup()) > 0) {
                    LOGGER.warn(
                        "AdminBrokerProcessor#getConsumeStats: topic does not exist in consumer group's subscription, "
                            + "topic={}, consumer group={}", topic, requestHeader.getConsumerGroup());
                    continue;
                }
            }

            for (int i = 0; i < topicConfig.getReadQueueNums(); i++) {
                MessageQueue mq = new MessageQueue();
                mq.setTopic(topic);
                mq.setBrokerName(this.brokerController.getBrokerConfig().getBrokerName());
                mq.setQueueId(i);

                OffsetWrapper offsetWrapper = new OffsetWrapper();

                long brokerOffset = this.brokerController.getMessageStore().getMaxOffsetInQueue(topic, i);
                if (brokerOffset < 0) {
                    brokerOffset = 0;
                }

                long consumerOffset = this.brokerController.getConsumerOffsetManager().queryOffset(
                    requestHeader.getConsumerGroup(), topic, i);

                // the consumerOffset cannot be zero for static topic because of the "double read check" strategy
                // just remain the logic for dynamic topic
                // maybe we should remove it in the future
                if (mappingDetail == null) {
                    if (consumerOffset < 0) {
                        consumerOffset = 0;
                    }
                }

                offsetWrapper.setBrokerOffset(brokerOffset);
                offsetWrapper.setConsumerOffset(consumerOffset);

                long timeOffset = consumerOffset - 1;
                if (timeOffset >= 0) {
                    long lastTimestamp = this.brokerController.getMessageStore().getMessageStoreTimeStamp(topic, i, timeOffset);
                    if (lastTimestamp > 0) {
                        offsetWrapper.setLastTimestamp(lastTimestamp);
                    }
                }

                consumeStats.getOffsetTable().put(mq, offsetWrapper);
            }

            double consumeTps = this.brokerController.getBrokerStatsManager().tpsGroupGetNums(requestHeader.getConsumerGroup(), topic);

            consumeTps += consumeStats.getConsumeTps();
            consumeStats.setConsumeTps(consumeTps);
        }

        byte[] body = consumeStats.encode();
        response.setBody(body);
        response.setCode(ResponseCode.SUCCESS);
        response.setRemark(null);
        return response;
    }

    private RemotingCommand getAllConsumerOffset(ChannelHandlerContext ctx, RemotingCommand request) {
        final RemotingCommand response = RemotingCommand.createResponseCommand(null);

        String content = this.brokerController.getConsumerOffsetManager().encode();
        if (content != null && content.length() > 0) {
            try {
                response.setBody(content.getBytes(MixAll.DEFAULT_CHARSET));
            } catch (UnsupportedEncodingException e) {
                LOGGER.error("get all consumer offset from master error.", e);

                response.setCode(ResponseCode.SYSTEM_ERROR);
                response.setRemark("UnsupportedEncodingException " + e.getMessage());
                return response;
            }
        } else {
            LOGGER.error("No consumer offset in this broker, client: {} ", ctx.channel().remoteAddress());
            response.setCode(ResponseCode.SYSTEM_ERROR);
            response.setRemark("No consumer offset in this broker");
            return response;
        }

        response.setCode(ResponseCode.SUCCESS);
        response.setRemark(null);

        return response;
    }

    private RemotingCommand getAllDelayOffset(ChannelHandlerContext ctx, RemotingCommand request) {
        final RemotingCommand response = RemotingCommand.createResponseCommand(null);

        String content = this.brokerController.getScheduleMessageService().encode();
        if (content != null && content.length() > 0) {
            try {
                response.setBody(content.getBytes(MixAll.DEFAULT_CHARSET));
            } catch (UnsupportedEncodingException e) {
                LOGGER.error("AdminBrokerProcessor#getAllDelayOffset: unexpected error, caller={}.",
                    RemotingHelper.parseChannelRemoteAddr(ctx.channel()), e);

                response.setCode(ResponseCode.SYSTEM_ERROR);
                response.setRemark("UnsupportedEncodingException " + e);
                return response;
            }
        } else {
            LOGGER.error("AdminBrokerProcessor#getAllDelayOffset: no delay offset in this broker, caller={}",
                RemotingHelper.parseChannelRemoteAddr(ctx.channel()));
            response.setCode(ResponseCode.SYSTEM_ERROR);
            response.setRemark("No delay offset in this broker");
            return response;
        }

        response.setCode(ResponseCode.SUCCESS);
        response.setRemark(null);

        return response;
    }

    private RemotingCommand getAllMessageRequestMode(ChannelHandlerContext ctx, RemotingCommand request) {
        final RemotingCommand response = RemotingCommand.createResponseCommand(null);

        String content = this.brokerController.getQueryAssignmentProcessor().getMessageRequestModeManager().encode();
        if (content != null && content.length() > 0) {
            try {
                response.setBody(content.getBytes(MixAll.DEFAULT_CHARSET));
            } catch (UnsupportedEncodingException e) {
                LOGGER.error("get all message request mode from master error.", e);

                response.setCode(ResponseCode.SYSTEM_ERROR);
                response.setRemark("UnsupportedEncodingException " + e);
                return response;
            }
        } else {
            LOGGER.error("No message request mode in this broker, client: {} ", ctx.channel().remoteAddress());
            response.setCode(ResponseCode.SYSTEM_ERROR);
            response.setRemark("No message request mode in this broker");
            return response;
        }

        response.setCode(ResponseCode.SUCCESS);
        response.setRemark(null);

        return response;
    }

    public RemotingCommand resetOffset(ChannelHandlerContext ctx,
        RemotingCommand request) throws RemotingCommandException {
        final ResetOffsetRequestHeader requestHeader =
            (ResetOffsetRequestHeader) request.decodeCommandCustomHeader(ResetOffsetRequestHeader.class);
        LOGGER.info("[reset-offset] reset offset started by {}. topic={}, group={}, timestamp={}, isForce={}",
            RemotingHelper.parseChannelRemoteAddr(ctx.channel()), requestHeader.getTopic(), requestHeader.getGroup(),
            requestHeader.getTimestamp(), requestHeader.isForce());
        boolean isC = false;
        LanguageCode language = request.getLanguage();
        switch (language) {
            case CPP:
                isC = true;
                break;
        }
        return this.brokerController.getBroker2Client().resetOffset(requestHeader.getTopic(), requestHeader.getGroup(),
            requestHeader.getTimestamp(), requestHeader.isForce(), isC);
    }

    public RemotingCommand getConsumerStatus(ChannelHandlerContext ctx,
        RemotingCommand request) throws RemotingCommandException {
        final GetConsumerStatusRequestHeader requestHeader =
            (GetConsumerStatusRequestHeader) request.decodeCommandCustomHeader(GetConsumerStatusRequestHeader.class);

        LOGGER.info("[get-consumer-status] get consumer status by {}. topic={}, group={}",
            RemotingHelper.parseChannelRemoteAddr(ctx.channel()), requestHeader.getTopic(), requestHeader.getGroup());

        return this.brokerController.getBroker2Client().getConsumeStatus(requestHeader.getTopic(), requestHeader.getGroup(),
            requestHeader.getClientAddr());
    }

    private RemotingCommand queryTopicConsumeByWho(ChannelHandlerContext ctx,
        RemotingCommand request) throws RemotingCommandException {
        final RemotingCommand response = RemotingCommand.createResponseCommand(null);
        QueryTopicConsumeByWhoRequestHeader requestHeader =
            (QueryTopicConsumeByWhoRequestHeader) request.decodeCommandCustomHeader(QueryTopicConsumeByWhoRequestHeader.class);

        HashSet<String> groups = this.brokerController.getConsumerManager().queryTopicConsumeByWho(requestHeader.getTopic());

        Set<String> groupInOffset = this.brokerController.getConsumerOffsetManager().whichGroupByTopic(requestHeader.getTopic());
        if (groupInOffset != null && !groupInOffset.isEmpty()) {
            groups.addAll(groupInOffset);
        }

        GroupList groupList = new GroupList();
        groupList.setGroupList(groups);
        byte[] body = groupList.encode();

        response.setBody(body);
        response.setCode(ResponseCode.SUCCESS);
        response.setRemark(null);
        return response;
    }

    private RemotingCommand queryTopicsByConsumer(ChannelHandlerContext ctx,
        RemotingCommand request) throws RemotingCommandException {
        final RemotingCommand response = RemotingCommand.createResponseCommand(null);
        QueryTopicsByConsumerRequestHeader requestHeader =
            (QueryTopicsByConsumerRequestHeader) request.decodeCommandCustomHeader(QueryTopicsByConsumerRequestHeader.class);

        Set<String> topics = this.brokerController.getConsumerOffsetManager().whichTopicByConsumer(requestHeader.getGroup());

        TopicList topicList = new TopicList();
        topicList.setTopicList(topics);
        topicList.setBrokerAddr(brokerController.getBrokerAddr());
        byte[] body = topicList.encode();

        response.setBody(body);
        response.setCode(ResponseCode.SUCCESS);
        response.setRemark(null);
        return response;
    }

    private RemotingCommand querySubscriptionByConsumer(ChannelHandlerContext ctx,
        RemotingCommand request) throws RemotingCommandException {
        final RemotingCommand response = RemotingCommand.createResponseCommand(null);
        QuerySubscriptionByConsumerRequestHeader requestHeader =
            (QuerySubscriptionByConsumerRequestHeader) request.decodeCommandCustomHeader(QuerySubscriptionByConsumerRequestHeader.class);

        SubscriptionData subscriptionData =
            this.brokerController.getConsumerManager().findSubscriptionData(requestHeader.getGroup(), requestHeader.getTopic());

        QuerySubscriptionResponseBody responseBody = new QuerySubscriptionResponseBody();
        responseBody.setGroup(requestHeader.getGroup());
        responseBody.setTopic(requestHeader.getTopic());
        responseBody.setSubscriptionData(subscriptionData);
        byte[] body = responseBody.encode();

        response.setBody(body);
        response.setCode(ResponseCode.SUCCESS);
        response.setRemark(null);
        return response;

    }

    private RemotingCommand registerFilterServer(ChannelHandlerContext ctx,
        RemotingCommand request) throws RemotingCommandException {
        final RemotingCommand response = RemotingCommand.createResponseCommand(RegisterFilterServerResponseHeader.class);
        final RegisterFilterServerResponseHeader responseHeader = (RegisterFilterServerResponseHeader) response.readCustomHeader();
        final RegisterFilterServerRequestHeader requestHeader =
            (RegisterFilterServerRequestHeader) request.decodeCommandCustomHeader(RegisterFilterServerRequestHeader.class);

        this.brokerController.getFilterServerManager().registerFilterServer(ctx.channel(), requestHeader.getFilterServerAddr());

        responseHeader.setBrokerId(this.brokerController.getBrokerConfig().getBrokerId());
        responseHeader.setBrokerName(this.brokerController.getBrokerConfig().getBrokerName());

        response.setCode(ResponseCode.SUCCESS);
        response.setRemark(null);
        return response;
    }

    private RemotingCommand queryConsumeTimeSpan(ChannelHandlerContext ctx,
        RemotingCommand request) throws RemotingCommandException {
        final RemotingCommand response = RemotingCommand.createResponseCommand(null);
        QueryConsumeTimeSpanRequestHeader requestHeader =
            (QueryConsumeTimeSpanRequestHeader) request.decodeCommandCustomHeader(QueryConsumeTimeSpanRequestHeader.class);

        final String topic = requestHeader.getTopic();
        TopicConfig topicConfig = this.brokerController.getTopicConfigManager().selectTopicConfig(topic);
        if (null == topicConfig) {
            response.setCode(ResponseCode.TOPIC_NOT_EXIST);
            response.setRemark("topic[" + topic + "] not exist");
            return response;
        }

        List<QueueTimeSpan> timeSpanSet = new ArrayList<QueueTimeSpan>();
        for (int i = 0; i < topicConfig.getWriteQueueNums(); i++) {
            QueueTimeSpan timeSpan = new QueueTimeSpan();
            MessageQueue mq = new MessageQueue();
            mq.setTopic(topic);
            mq.setBrokerName(this.brokerController.getBrokerConfig().getBrokerName());
            mq.setQueueId(i);
            timeSpan.setMessageQueue(mq);

            long minTime = this.brokerController.getMessageStore().getEarliestMessageTime(topic, i);
            timeSpan.setMinTimeStamp(minTime);

            long max = this.brokerController.getMessageStore().getMaxOffsetInQueue(topic, i);
            long maxTime = this.brokerController.getMessageStore().getMessageStoreTimeStamp(topic, i, max - 1);
            timeSpan.setMaxTimeStamp(maxTime);

            long consumeTime;
            long consumerOffset = this.brokerController.getConsumerOffsetManager().queryOffset(
                requestHeader.getGroup(), topic, i);
            if (consumerOffset > 0) {
                consumeTime = this.brokerController.getMessageStore().getMessageStoreTimeStamp(topic, i, consumerOffset - 1);
            } else {
                consumeTime = minTime;
            }
            timeSpan.setConsumeTimeStamp(consumeTime);

            long maxBrokerOffset = this.brokerController.getMessageStore().getMaxOffsetInQueue(requestHeader.getTopic(), i);
            if (consumerOffset < maxBrokerOffset) {
                long nextTime = this.brokerController.getMessageStore().getMessageStoreTimeStamp(topic, i, consumerOffset);
                timeSpan.setDelayTime(System.currentTimeMillis() - nextTime);
            }
            timeSpanSet.add(timeSpan);
        }

        QueryConsumeTimeSpanBody queryConsumeTimeSpanBody = new QueryConsumeTimeSpanBody();
        queryConsumeTimeSpanBody.setConsumeTimeSpanSet(timeSpanSet);
        response.setBody(queryConsumeTimeSpanBody.encode());
        response.setCode(ResponseCode.SUCCESS);
        response.setRemark(null);
        return response;
    }

    private RemotingCommand getSystemTopicListFromBroker(ChannelHandlerContext ctx, RemotingCommand request)
        throws RemotingCommandException {
        final RemotingCommand response = RemotingCommand.createResponseCommand(null);

        Set<String> topics = TopicValidator.getSystemTopicSet();
        TopicList topicList = new TopicList();
        topicList.setTopicList(topics);
        response.setBody(topicList.encode());
        response.setCode(ResponseCode.SUCCESS);
        response.setRemark(null);
        return response;
    }

    public RemotingCommand cleanExpiredConsumeQueue() {
        LOGGER.info("AdminBrokerProcessor#cleanExpiredConsumeQueue: start.");
        final RemotingCommand response = RemotingCommand.createResponseCommand(null);
        brokerController.getMessageStore().cleanExpiredConsumerQueue();
        LOGGER.info("AdminBrokerProcessor#cleanExpiredConsumeQueue: end.");
        response.setCode(ResponseCode.SUCCESS);
        response.setRemark(null);
        return response;
    }

    public RemotingCommand deleteExpiredCommitLog() {
        log.warn("invoke deleteExpiredCommitLog start.");
        final RemotingCommand response = RemotingCommand.createResponseCommand(null);
        brokerController.getMessageStore().executeDeleteFilesManually();
        log.warn("invoke deleteExpiredCommitLog end.");
        response.setCode(ResponseCode.SUCCESS);
        response.setRemark(null);
        return response;
    }

    public RemotingCommand cleanUnusedTopic() {
        LOGGER.warn("invoke cleanUnusedTopic start.");
        final RemotingCommand response = RemotingCommand.createResponseCommand(null);
        brokerController.getMessageStore().cleanUnusedTopic(brokerController.getTopicConfigManager().getTopicConfigTable().keySet());
        LOGGER.warn("invoke cleanUnusedTopic end.");
        response.setCode(ResponseCode.SUCCESS);
        response.setRemark(null);
        return response;
    }

    private RemotingCommand getConsumerRunningInfo(ChannelHandlerContext ctx,
        RemotingCommand request) throws RemotingCommandException {
        final GetConsumerRunningInfoRequestHeader requestHeader =
            (GetConsumerRunningInfoRequestHeader) request.decodeCommandCustomHeader(GetConsumerRunningInfoRequestHeader.class);

        return this.callConsumer(RequestCode.GET_CONSUMER_RUNNING_INFO, request, requestHeader.getConsumerGroup(),
            requestHeader.getClientId());
    }

    private RemotingCommand queryCorrectionOffset(ChannelHandlerContext ctx,
        RemotingCommand request) throws RemotingCommandException {
        final RemotingCommand response = RemotingCommand.createResponseCommand(null);
        QueryCorrectionOffsetHeader requestHeader =
            (QueryCorrectionOffsetHeader) request.decodeCommandCustomHeader(QueryCorrectionOffsetHeader.class);

        Map<Integer, Long> correctionOffset = this.brokerController.getConsumerOffsetManager()
            .queryMinOffsetInAllGroup(requestHeader.getTopic(), requestHeader.getFilterGroups());

        Map<Integer, Long> compareOffset =
            this.brokerController.getConsumerOffsetManager().queryOffset(requestHeader.getTopic(), requestHeader.getCompareGroup());

        if (compareOffset != null && !compareOffset.isEmpty()) {
            for (Map.Entry<Integer, Long> entry : compareOffset.entrySet()) {
                Integer queueId = entry.getKey();
                correctionOffset.put(queueId,
                    correctionOffset.get(queueId) > entry.getValue() ? Long.MAX_VALUE : correctionOffset.get(queueId));
            }
        }

        QueryCorrectionOffsetBody body = new QueryCorrectionOffsetBody();
        body.setCorrectionOffsets(correctionOffset);
        response.setBody(body.encode());
        response.setCode(ResponseCode.SUCCESS);
        response.setRemark(null);
        return response;
    }

    private RemotingCommand consumeMessageDirectly(ChannelHandlerContext ctx,
        RemotingCommand request) throws RemotingCommandException {
        final ConsumeMessageDirectlyResultRequestHeader requestHeader = (ConsumeMessageDirectlyResultRequestHeader) request
            .decodeCommandCustomHeader(ConsumeMessageDirectlyResultRequestHeader.class);

        // brokerName
        request.getExtFields().put("brokerName", this.brokerController.getBrokerConfig().getBrokerName());
        // topicSysFlag
        if (StringUtils.isNotEmpty(requestHeader.getTopic())) {
            TopicConfig topicConfig = this.brokerController.getTopicConfigManager().getTopicConfigTable().get(requestHeader.getTopic());
            if (topicConfig != null) {
                request.addExtField("topicSysFlag", String.valueOf(topicConfig.getTopicSysFlag()));
            }
        }
        // groupSysFlag
        if (StringUtils.isNotEmpty(requestHeader.getConsumerGroup())) {
            SubscriptionGroupConfig groupConfig = brokerController.getSubscriptionGroupManager().getSubscriptionGroupTable().get(requestHeader.getConsumerGroup());
            if (groupConfig != null) {
                request.addExtField("groupSysFlag", String.valueOf(groupConfig.getGroupSysFlag()));
            }
        }
        SelectMappedBufferResult selectMappedBufferResult = null;
        try {
            MessageId messageId = MessageDecoder.decodeMessageId(requestHeader.getMsgId());
            selectMappedBufferResult = this.brokerController.getMessageStore().selectOneMessageByOffset(messageId.getOffset());

            byte[] body = new byte[selectMappedBufferResult.getSize()];
            selectMappedBufferResult.getByteBuffer().get(body);
            request.setBody(body);
        } catch (UnknownHostException e) {
        } finally {
            if (selectMappedBufferResult != null) {
                selectMappedBufferResult.release();
            }
        }

        return this.callConsumer(RequestCode.CONSUME_MESSAGE_DIRECTLY, request, requestHeader.getConsumerGroup(),
            requestHeader.getClientId());
    }

    private RemotingCommand cloneGroupOffset(ChannelHandlerContext ctx,
        RemotingCommand request) throws RemotingCommandException {
        final RemotingCommand response = RemotingCommand.createResponseCommand(null);
        CloneGroupOffsetRequestHeader requestHeader =
            (CloneGroupOffsetRequestHeader) request.decodeCommandCustomHeader(CloneGroupOffsetRequestHeader.class);

        Set<String> topics;
        if (UtilAll.isBlank(requestHeader.getTopic())) {
            topics = this.brokerController.getConsumerOffsetManager().whichTopicByConsumer(requestHeader.getSrcGroup());
        } else {
            topics = new HashSet<String>();
            topics.add(requestHeader.getTopic());
        }

        for (String topic : topics) {
            TopicConfig topicConfig = this.brokerController.getTopicConfigManager().selectTopicConfig(topic);
            if (null == topicConfig) {
                LOGGER.warn("[cloneGroupOffset], topic config not exist, {}", topic);
                continue;
            }

            if (!requestHeader.isOffline()) {

                SubscriptionData findSubscriptionData =
                    this.brokerController.getConsumerManager().findSubscriptionData(requestHeader.getSrcGroup(), topic);
                if (this.brokerController.getConsumerManager().findSubscriptionDataCount(requestHeader.getSrcGroup()) > 0
                    && findSubscriptionData == null) {
                    LOGGER.warn(
                        "AdminBrokerProcessor#cloneGroupOffset: topic does not exist in consumer group's "
                            + "subscription, topic={}, consumer group={}", topic, requestHeader.getSrcGroup());
                    continue;
                }
            }

            this.brokerController.getConsumerOffsetManager().cloneOffset(requestHeader.getSrcGroup(), requestHeader.getDestGroup(),
                requestHeader.getTopic());
        }

        response.setCode(ResponseCode.SUCCESS);
        response.setRemark(null);
        return response;
    }

    private RemotingCommand ViewBrokerStatsData(ChannelHandlerContext ctx,
        RemotingCommand request) throws RemotingCommandException {
        final ViewBrokerStatsDataRequestHeader requestHeader =
            (ViewBrokerStatsDataRequestHeader) request.decodeCommandCustomHeader(ViewBrokerStatsDataRequestHeader.class);
        final RemotingCommand response = RemotingCommand.createResponseCommand(null);
        MessageStore messageStore = this.brokerController.getMessageStore();

        StatsItem statsItem = messageStore.getBrokerStatsManager().getStatsItem(requestHeader.getStatsName(), requestHeader.getStatsKey());
        if (null == statsItem) {
            response.setCode(ResponseCode.SYSTEM_ERROR);
            response.setRemark(String.format("The stats <%s> <%s> not exist", requestHeader.getStatsName(), requestHeader.getStatsKey()));
            return response;
        }

        BrokerStatsData brokerStatsData = new BrokerStatsData();

        {
            BrokerStatsItem it = new BrokerStatsItem();
            StatsSnapshot ss = statsItem.getStatsDataInMinute();
            it.setSum(ss.getSum());
            it.setTps(ss.getTps());
            it.setAvgpt(ss.getAvgpt());
            brokerStatsData.setStatsMinute(it);
        }

        {
            BrokerStatsItem it = new BrokerStatsItem();
            StatsSnapshot ss = statsItem.getStatsDataInHour();
            it.setSum(ss.getSum());
            it.setTps(ss.getTps());
            it.setAvgpt(ss.getAvgpt());
            brokerStatsData.setStatsHour(it);
        }

        {
            BrokerStatsItem it = new BrokerStatsItem();
            StatsSnapshot ss = statsItem.getStatsDataInDay();
            it.setSum(ss.getSum());
            it.setTps(ss.getTps());
            it.setAvgpt(ss.getAvgpt());
            brokerStatsData.setStatsDay(it);
        }

        response.setBody(brokerStatsData.encode());
        response.setCode(ResponseCode.SUCCESS);
        response.setRemark(null);
        return response;
    }

    private RemotingCommand fetchAllConsumeStatsInBroker(ChannelHandlerContext ctx, RemotingCommand request)
        throws RemotingCommandException {
        final RemotingCommand response = RemotingCommand.createResponseCommand(null);
        GetConsumeStatsInBrokerHeader requestHeader =
            (GetConsumeStatsInBrokerHeader) request.decodeCommandCustomHeader(GetConsumeStatsInBrokerHeader.class);
        boolean isOrder = requestHeader.isOrder();
        ConcurrentMap<String, SubscriptionGroupConfig> subscriptionGroups =
            brokerController.getSubscriptionGroupManager().getSubscriptionGroupTable();

        List<Map<String/* subscriptionGroupName */, List<ConsumeStats>>> brokerConsumeStatsList =
            new ArrayList<Map<String, List<ConsumeStats>>>();

        long totalDiff = 0L;

        for (String group : subscriptionGroups.keySet()) {
            Map<String, List<ConsumeStats>> subscripTopicConsumeMap = new HashMap<String, List<ConsumeStats>>();
            Set<String> topics = this.brokerController.getConsumerOffsetManager().whichTopicByConsumer(group);
            List<ConsumeStats> consumeStatsList = new ArrayList<ConsumeStats>();
            for (String topic : topics) {
                ConsumeStats consumeStats = new ConsumeStats();
                TopicConfig topicConfig = this.brokerController.getTopicConfigManager().selectTopicConfig(topic);
                if (null == topicConfig) {
                    LOGGER.warn(
                        "AdminBrokerProcessor#fetchAllConsumeStatsInBroker: topic config does not exist, topic={}",
                        topic);
                    continue;
                }

                if (isOrder && !topicConfig.isOrder()) {
                    continue;
                }

                {
                    SubscriptionData findSubscriptionData = this.brokerController.getConsumerManager().findSubscriptionData(group, topic);

                    if (null == findSubscriptionData
                        && this.brokerController.getConsumerManager().findSubscriptionDataCount(group) > 0) {
                        LOGGER.warn(
                            "AdminBrokerProcessor#fetchAllConsumeStatsInBroker: topic does not exist in consumer "
                                + "group's subscription, topic={}, consumer group={}", topic, group);
                        continue;
                    }
                }

                for (int i = 0; i < topicConfig.getWriteQueueNums(); i++) {
                    MessageQueue mq = new MessageQueue();
                    mq.setTopic(topic);
                    mq.setBrokerName(this.brokerController.getBrokerConfig().getBrokerName());
                    mq.setQueueId(i);
                    OffsetWrapper offsetWrapper = new OffsetWrapper();
                    long brokerOffset = this.brokerController.getMessageStore().getMaxOffsetInQueue(topic, i);
                    if (brokerOffset < 0) {
                        brokerOffset = 0;
                    }
                    long consumerOffset = this.brokerController.getConsumerOffsetManager().queryOffset(
                        group,
                        topic,
                        i);
                    if (consumerOffset < 0)
                        consumerOffset = 0;

                    offsetWrapper.setBrokerOffset(brokerOffset);
                    offsetWrapper.setConsumerOffset(consumerOffset);

                    long timeOffset = consumerOffset - 1;
                    if (timeOffset >= 0) {
                        long lastTimestamp = this.brokerController.getMessageStore().getMessageStoreTimeStamp(topic, i, timeOffset);
                        if (lastTimestamp > 0) {
                            offsetWrapper.setLastTimestamp(lastTimestamp);
                        }
                    }
                    consumeStats.getOffsetTable().put(mq, offsetWrapper);
                }
                double consumeTps = this.brokerController.getBrokerStatsManager().tpsGroupGetNums(group, topic);
                consumeTps += consumeStats.getConsumeTps();
                consumeStats.setConsumeTps(consumeTps);
                totalDiff += consumeStats.computeTotalDiff();
                consumeStatsList.add(consumeStats);
            }
            subscripTopicConsumeMap.put(group, consumeStatsList);
            brokerConsumeStatsList.add(subscripTopicConsumeMap);
        }
        ConsumeStatsList consumeStats = new ConsumeStatsList();
        consumeStats.setBrokerAddr(brokerController.getBrokerAddr());
        consumeStats.setConsumeStatsList(brokerConsumeStatsList);
        consumeStats.setTotalDiff(totalDiff);
        response.setBody(consumeStats.encode());
        response.setCode(ResponseCode.SUCCESS);
        response.setRemark(null);
        return response;
    }

    private HashMap<String, String> prepareRuntimeInfo() {
        HashMap<String, String> runtimeInfo = this.brokerController.getMessageStore().getRuntimeInfo();

        for (BrokerAttachedPlugin brokerAttachedPlugin : brokerController.getBrokerAttachedPlugins()) {
            if (brokerAttachedPlugin != null) {
                brokerAttachedPlugin.buildRuntimeInfo(runtimeInfo);
            }
        }

        this.brokerController.getScheduleMessageService().buildRunningStats(runtimeInfo);
        runtimeInfo.put("brokerActive", String.valueOf(this.brokerController.isSpecialServiceRunning()));
        runtimeInfo.put("brokerVersionDesc", MQVersion.getVersionDesc(MQVersion.CURRENT_VERSION));
        runtimeInfo.put("brokerVersion", String.valueOf(MQVersion.CURRENT_VERSION));

        runtimeInfo.put("msgPutTotalYesterdayMorning",
            String.valueOf(this.brokerController.getBrokerStats().getMsgPutTotalYesterdayMorning()));
        runtimeInfo.put("msgPutTotalTodayMorning", String.valueOf(this.brokerController.getBrokerStats().getMsgPutTotalTodayMorning()));
        runtimeInfo.put("msgPutTotalTodayNow", String.valueOf(this.brokerController.getBrokerStats().getMsgPutTotalTodayNow()));

        runtimeInfo.put("msgGetTotalYesterdayMorning",
            String.valueOf(this.brokerController.getBrokerStats().getMsgGetTotalYesterdayMorning()));
        runtimeInfo.put("msgGetTotalTodayMorning", String.valueOf(this.brokerController.getBrokerStats().getMsgGetTotalTodayMorning()));
        runtimeInfo.put("msgGetTotalTodayNow", String.valueOf(this.brokerController.getBrokerStats().getMsgGetTotalTodayNow()));

        runtimeInfo.put("dispatchBehindBytes", String.valueOf(this.brokerController.getMessageStore().dispatchBehindBytes()));
        runtimeInfo.put("pageCacheLockTimeMills", String.valueOf(this.brokerController.getMessageStore().lockTimeMills()));

        runtimeInfo.put("earliestMessageTimeStamp", String.valueOf(this.brokerController.getMessageStore().getEarliestMessageTime()));
        runtimeInfo.put("startAcceptSendRequestTimeStamp", String.valueOf(this.brokerController.getBrokerConfig().getStartAcceptSendRequestTimeStamp()));

        MessageStore messageStore = this.brokerController.getMessageStore();
        runtimeInfo.put("remainTransientStoreBufferNumbs", String.valueOf(messageStore.remainTransientStoreBufferNumbs()));
        if (this.brokerController.getMessageStoreConfig().isTransientStorePoolEnable()) {
            runtimeInfo.put("remainHowManyDataToCommit", MixAll.humanReadableByteCount(messageStore.remainHowManyDataToCommit(), false));
        }
        runtimeInfo.put("remainHowManyDataToFlush", MixAll.humanReadableByteCount(messageStore.remainHowManyDataToFlush(), false));

        java.io.File commitLogDir = new java.io.File(this.brokerController.getMessageStoreConfig().getStorePathRootDir());
        if (commitLogDir.exists()) {
            runtimeInfo.put("commitLogDirCapacity", String.format("Total : %s, Free : %s.", MixAll.humanReadableByteCount(commitLogDir.getTotalSpace(), false), MixAll.humanReadableByteCount(commitLogDir.getFreeSpace(), false)));
        }

        runtimeInfo.put("sendThreadPoolQueueSize", String.valueOf(this.brokerController.getSendThreadPoolQueue().size()));
        runtimeInfo.put("sendThreadPoolQueueCapacity",
            String.valueOf(this.brokerController.getBrokerConfig().getSendThreadPoolQueueCapacity()));

        runtimeInfo.put("pullThreadPoolQueueSize", String.valueOf(this.brokerController.getPullThreadPoolQueue().size()));
        runtimeInfo.put("pullThreadPoolQueueCapacity",
            String.valueOf(this.brokerController.getBrokerConfig().getPullThreadPoolQueueCapacity()));

        runtimeInfo.put("litePullThreadPoolQueueSize", String.valueOf(brokerController.getLitePullThreadPoolQueue().size()));
        runtimeInfo.put("litePullThreadPoolQueueCapacity",
            String.valueOf(this.brokerController.getBrokerConfig().getLitePullThreadPoolQueueCapacity()));

        runtimeInfo.put("queryThreadPoolQueueSize", String.valueOf(this.brokerController.getQueryThreadPoolQueue().size()));
        runtimeInfo.put("queryThreadPoolQueueCapacity",
            String.valueOf(this.brokerController.getBrokerConfig().getQueryThreadPoolQueueCapacity()));

        runtimeInfo.put("sendThreadPoolQueueHeadWaitTimeMills", String.valueOf(this.brokerController.headSlowTimeMills4SendThreadPoolQueue()));
        runtimeInfo.put("pullThreadPoolQueueHeadWaitTimeMills", String.valueOf(brokerController.headSlowTimeMills4PullThreadPoolQueue()));
        runtimeInfo.put("queryThreadPoolQueueHeadWaitTimeMills", String.valueOf(this.brokerController.headSlowTimeMills4QueryThreadPoolQueue()));
        runtimeInfo.put("litePullThreadPoolQueueHeadWaitTimeMills", String.valueOf(brokerController.headSlowTimeMills4LitePullThreadPoolQueue()));

        runtimeInfo.put("EndTransactionQueueSize", String.valueOf(this.brokerController.getEndTransactionThreadPoolQueue().size()));
        runtimeInfo.put("EndTransactionThreadPoolQueueCapacity",
            String.valueOf(this.brokerController.getBrokerConfig().getEndTransactionPoolQueueCapacity()));

        return runtimeInfo;
    }

    private RemotingCommand callConsumer(
        final int requestCode,
        final RemotingCommand request,
        final String consumerGroup,
        final String clientId) throws RemotingCommandException {
        final RemotingCommand response = RemotingCommand.createResponseCommand(null);
        ClientChannelInfo clientChannelInfo = this.brokerController.getConsumerManager().findChannel(consumerGroup, clientId);

        if (null == clientChannelInfo) {
            response.setCode(ResponseCode.SYSTEM_ERROR);
            response.setRemark(String.format("The Consumer <%s> <%s> not online", consumerGroup, clientId));
            return response;
        }

        if (clientChannelInfo.getVersion() < MQVersion.Version.V3_1_8_SNAPSHOT.ordinal()) {
            response.setCode(ResponseCode.SYSTEM_ERROR);
            response.setRemark(String.format("The Consumer <%s> Version <%s> too low to finish, please upgrade it to V3_1_8_SNAPSHOT",
                clientId,
                MQVersion.getVersionDesc(clientChannelInfo.getVersion())));
            return response;
        }

        try {
            RemotingCommand newRequest = RemotingCommand.createRequestCommand(requestCode, null);
            newRequest.setExtFields(request.getExtFields());
            newRequest.setBody(request.getBody());

            return this.brokerController.getBroker2Client().callClient(clientChannelInfo.getChannel(), newRequest);
        } catch (RemotingTimeoutException e) {
            response.setCode(ResponseCode.CONSUME_MSG_TIMEOUT);
            response
                .setRemark(String.format("consumer <%s> <%s> Timeout: %s", consumerGroup, clientId, RemotingHelper.exceptionSimpleDesc(e)));
            return response;
        } catch (Exception e) {
            response.setCode(ResponseCode.SYSTEM_ERROR);
            response.setRemark(
                String.format("invoke consumer <%s> <%s> Exception: %s", consumerGroup, clientId, RemotingHelper.exceptionSimpleDesc(e)));
            return response;
        }
    }

    private RemotingCommand queryConsumeQueue(ChannelHandlerContext ctx,
        RemotingCommand request) throws RemotingCommandException {
        QueryConsumeQueueRequestHeader requestHeader =
            (QueryConsumeQueueRequestHeader) request.decodeCommandCustomHeader(QueryConsumeQueueRequestHeader.class);

        RemotingCommand response = RemotingCommand.createResponseCommand(null);

        ConsumeQueueInterface consumeQueue = this.brokerController.getMessageStore().getConsumeQueue(requestHeader.getTopic(),
            requestHeader.getQueueId());
        if (consumeQueue == null) {
            response.setCode(ResponseCode.SYSTEM_ERROR);
            response.setRemark(String.format("%d@%s is not exist!", requestHeader.getQueueId(), requestHeader.getTopic()));
            return response;
        }
        response.setCode(ResponseCode.SUCCESS);

        QueryConsumeQueueResponseBody body = new QueryConsumeQueueResponseBody();
        body.setMaxQueueIndex(consumeQueue.getMaxOffsetInQueue());
        body.setMinQueueIndex(consumeQueue.getMinOffsetInQueue());

        MessageFilter messageFilter = null;
        if (requestHeader.getConsumerGroup() != null) {
            SubscriptionData subscriptionData = this.brokerController.getConsumerManager().findSubscriptionData(
                requestHeader.getConsumerGroup(), requestHeader.getTopic()
            );
            body.setSubscriptionData(subscriptionData);
            if (subscriptionData == null) {
                body.setFilterData(String.format("%s@%s is not online!", requestHeader.getConsumerGroup(), requestHeader.getTopic()));
            } else {
                ConsumerFilterData filterData = this.brokerController.getConsumerFilterManager()
                    .get(requestHeader.getTopic(), requestHeader.getConsumerGroup());
                body.setFilterData(JSON.toJSONString(filterData, true));

                messageFilter = new ExpressionMessageFilter(subscriptionData, filterData,
                    this.brokerController.getConsumerFilterManager());
            }
        }

        ReferredIterator<CqUnit> result = consumeQueue.iterateFrom(requestHeader.getIndex());
        if (result == null) {
            response.setRemark(String.format("Index %d of %d@%s is not exist!", requestHeader.getIndex(), requestHeader.getQueueId(), requestHeader.getTopic()));
            return response;
        }
        try {
            List<ConsumeQueueData> queues = new ArrayList<>();
            while (result.hasNext()) {
                CqUnit cqUnit = result.next();
                if (cqUnit.getQueueOffset() - requestHeader.getIndex() >= requestHeader.getCount()) {
                    break;
                }

                ConsumeQueueData one = new ConsumeQueueData();
                one.setPhysicOffset(cqUnit.getPos());
                one.setPhysicSize(cqUnit.getSize());
                one.setTagsCode(cqUnit.getTagsCode());

                if (cqUnit.getCqExtUnit() == null && cqUnit.isTagsCodeValid()) {
                    queues.add(one);
                    continue;
                }

                if (cqUnit.getCqExtUnit() != null) {
                    ConsumeQueueExt.CqExtUnit cqExtUnit = cqUnit.getCqExtUnit();
                    one.setExtendDataJson(JSON.toJSONString(cqExtUnit));
                    if (cqExtUnit.getFilterBitMap() != null) {
                        one.setBitMap(BitsArray.create(cqExtUnit.getFilterBitMap()).toString());
                    }
                    if (messageFilter != null) {
                        one.setEval(messageFilter.isMatchedByConsumeQueue(cqExtUnit.getTagsCode(), cqExtUnit));
                    }
                } else {
                    one.setMsg("Cq extend not exist!addr: " + one.getTagsCode());
                }

                queues.add(one);
            }
            body.setQueueData(queues);
        } finally {
            result.release();
        }
        response.setBody(body.encode());
        return response;
    }

    private RemotingCommand resumeCheckHalfMessage(ChannelHandlerContext ctx,
        RemotingCommand request)
        throws RemotingCommandException {
        final ResumeCheckHalfMessageRequestHeader requestHeader = (ResumeCheckHalfMessageRequestHeader) request
            .decodeCommandCustomHeader(ResumeCheckHalfMessageRequestHeader.class);
        final RemotingCommand response = RemotingCommand.createResponseCommand(null);
        SelectMappedBufferResult selectMappedBufferResult = null;
        try {
            MessageId messageId = MessageDecoder.decodeMessageId(requestHeader.getMsgId());
            selectMappedBufferResult = this.brokerController.getMessageStore()
                .selectOneMessageByOffset(messageId.getOffset());
            MessageExt msg = MessageDecoder.decode(selectMappedBufferResult.getByteBuffer());
            msg.putUserProperty(MessageConst.PROPERTY_TRANSACTION_CHECK_TIMES, String.valueOf(0));
            PutMessageResult putMessageResult = this.brokerController.getMessageStore()
                .putMessage(toMessageExtBrokerInner(msg));
            if (putMessageResult != null
                && putMessageResult.getPutMessageStatus() == PutMessageStatus.PUT_OK) {
                LOGGER.info(
                    "Put message back to RMQ_SYS_TRANS_HALF_TOPIC. real topic={}",
                    msg.getUserProperty(MessageConst.PROPERTY_REAL_TOPIC));
                response.setCode(ResponseCode.SUCCESS);
                response.setRemark(null);
            } else {
                LOGGER.error("Put message back to RMQ_SYS_TRANS_HALF_TOPIC failed.");
                response.setCode(ResponseCode.SYSTEM_ERROR);
                response.setRemark("Put message back to RMQ_SYS_TRANS_HALF_TOPIC failed.");
            }
        } catch (Exception e) {
            LOGGER.error("Exception was thrown when putting message back to RMQ_SYS_TRANS_HALF_TOPIC.");
            response.setCode(ResponseCode.SYSTEM_ERROR);
            response.setRemark("Exception was thrown when putting message back to RMQ_SYS_TRANS_HALF_TOPIC.");
        } finally {
            if (selectMappedBufferResult != null) {
                selectMappedBufferResult.release();
            }
        }
        return response;
    }

    private MessageExtBrokerInner toMessageExtBrokerInner(MessageExt msgExt) {
        MessageExtBrokerInner inner = new MessageExtBrokerInner();
        inner.setTopic(TransactionalMessageUtil.buildHalfTopic());
        inner.setBody(msgExt.getBody());
        inner.setFlag(msgExt.getFlag());
        MessageAccessor.setProperties(inner, msgExt.getProperties());
        inner.setPropertiesString(MessageDecoder.messageProperties2String(msgExt.getProperties()));
        inner.setTagsCode(MessageExtBrokerInner.tagsString2tagsCode(msgExt.getTags()));
        inner.setQueueId(0);
        inner.setSysFlag(msgExt.getSysFlag());
        inner.setBornHost(msgExt.getBornHost());
        inner.setBornTimestamp(msgExt.getBornTimestamp());
        inner.setStoreHost(msgExt.getStoreHost());
        inner.setReconsumeTimes(msgExt.getReconsumeTimes());
        inner.setMsgId(msgExt.getMsgId());
        inner.setWaitStoreMsgOK(false);
        return inner;
    }

<<<<<<< HEAD
    private boolean validateSlave(RemotingCommand response) {
        if (this.brokerController.getMessageStoreConfig().getBrokerRole().equals(BrokerRole.SLAVE)) {
            response.setCode(ResponseCode.SYSTEM_ERROR);
            response.setRemark("Can't modify topic or subscription group from slave broker, " +
                "please execute it from master broker.");
            return true;
        }
        return false;
=======
    private RemotingCommand getTopicConfig(ChannelHandlerContext ctx,
        RemotingCommand request) throws RemotingCommandException {
        GetTopicConfigRequestHeader requestHeader = (GetTopicConfigRequestHeader) request.decodeCommandCustomHeader(GetTopicConfigRequestHeader.class);
        final RemotingCommand response = RemotingCommand.createResponseCommand(null);

        TopicConfig topicConfig = this.brokerController.getTopicConfigManager().getTopicConfigTable().get(requestHeader.getTopic());
        if (topicConfig == null) {
            LOGGER.error("No topic in this broker, client: {} topic: {}", ctx.channel().remoteAddress(), requestHeader.getTopic());
            //be care of the response code, should set "not-exist" explictly
            response.setCode(ResponseCode.TOPIC_NOT_EXIST);
            response.setRemark("No topic in this broker. topic: " + requestHeader.getTopic());
            return response;
        }
        TopicQueueMappingDetail topicQueueMappingDetail = null;
        if (Boolean.TRUE.equals(requestHeader.getLo())) {
            topicQueueMappingDetail = this.brokerController.getTopicQueueMappingManager().getTopicQueueMapping(requestHeader.getTopic());
        }
        String content = JSONObject.toJSONString(new TopicConfigAndQueueMapping(topicConfig, topicQueueMappingDetail));
        try {
            response.setBody(content.getBytes(MixAll.DEFAULT_CHARSET));
        } catch (UnsupportedEncodingException e) {
            LOGGER.error("UnsupportedEncodingException getTopicConfig: topic=" + topicConfig.getTopicName(), e);

            response.setCode(ResponseCode.SYSTEM_ERROR);
            response.setRemark("UnsupportedEncodingException " + e.getMessage());
            return response;
        }
        response.setCode(ResponseCode.SUCCESS);
        response.setRemark(null);

        return response;
    }

    private RemotingCommand notifyMinBrokerIdChange(ChannelHandlerContext ctx,
        RemotingCommand request) throws RemotingCommandException {
        NotifyMinBrokerIdChangeRequestHeader requestHeader = request.decodeCommandCustomHeader(NotifyMinBrokerIdChangeRequestHeader.class);

        RemotingCommand response = RemotingCommand.createResponseCommand(null);

        LOGGER.warn("min broker id changed, prev {}, new {}", this.brokerController.getMinBrokerIdInGroup(), requestHeader.getMinBrokerId());

        this.brokerController.updateMinBroker(requestHeader.getMinBrokerId(), requestHeader.getMinBrokerAddr(),
            requestHeader.getOfflineBrokerAddr(),
            requestHeader.getHaBrokerAddr());

        response.setCode(ResponseCode.SUCCESS);
        response.setRemark(null);

        return response;
    }

    private RemotingCommand updateBrokerHaInfo(ChannelHandlerContext ctx,
        RemotingCommand request) throws RemotingCommandException {
        RemotingCommand response = RemotingCommand.createResponseCommand(ExchangeHAInfoResponseHeader.class);

        ExchangeHAInfoRequestHeader requestHeader = request.decodeCommandCustomHeader(ExchangeHAInfoRequestHeader.class);
        if (requestHeader.getMasterHaAddress() != null) {
            this.brokerController.getMessageStore().updateHaMasterAddress(requestHeader.getMasterHaAddress());
            this.brokerController.getMessageStore().updateMasterAddress(requestHeader.getMasterAddress());
            if (this.brokerController.getMessageStore().getMasterFlushedOffset() == 0
                && this.brokerController.getMessageStoreConfig().isSyncMasterFlushOffsetWhenStartup()) {
                LOGGER.info("Set master flush offset in slave to {}", requestHeader.getMasterFlushOffset());
                this.brokerController.getMessageStore().setMasterFlushedOffset(requestHeader.getMasterFlushOffset());
            }
        } else if (this.brokerController.getBrokerConfig().getBrokerId() == MixAll.MASTER_ID) {
            final ExchangeHAInfoResponseHeader responseHeader = (ExchangeHAInfoResponseHeader) response.readCustomHeader();
            responseHeader.setMasterHaAddress(this.brokerController.getHAServerAddr());
            responseHeader.setMasterFlushOffset(this.brokerController.getMessageStore().getBrokerInitMaxOffset());
            responseHeader.setMasterAddress(this.brokerController.getBrokerAddr());
        }

        response.setCode(ResponseCode.SUCCESS);
        response.setRemark(null);

        return response;
    }

    private RemotingCommand getBrokerHaStatus(ChannelHandlerContext ctx, RemotingCommand request) {
        final RemotingCommand response = RemotingCommand.createResponseCommand(null);

        HARuntimeInfo runtimeInfo = this.brokerController.getMessageStore().getHARuntimeInfo();

        if (runtimeInfo != null) {
            byte[] body = runtimeInfo.encode();
            response.setBody(body);
            response.setCode(ResponseCode.SUCCESS);
            response.setRemark(null);
        } else {
            response.setCode(ResponseCode.SYSTEM_ERROR);
            response.setRemark("Can not get HARuntimeInfo, may be duplicationEnable is true");
        }

        return response;
    }

    private RemotingCommand resetMasterFlushOffset(ChannelHandlerContext ctx,
        RemotingCommand request) throws RemotingCommandException {
        final RemotingCommand response = RemotingCommand.createResponseCommand(null);

        if (this.brokerController.getBrokerConfig().getBrokerId() != MixAll.MASTER_ID) {

            ResetMasterFlushOffsetHeader requestHeader = request.decodeCommandCustomHeader(ResetMasterFlushOffsetHeader.class);

            if (requestHeader.getMasterFlushOffset() != null) {
                this.brokerController.getMessageStore().setMasterFlushedOffset(requestHeader.getMasterFlushOffset());
            }
        }

        response.setCode(ResponseCode.SUCCESS);
        response.setRemark(null);
        return response;
>>>>>>> ef37465e
    }
}<|MERGE_RESOLUTION|>--- conflicted
+++ resolved
@@ -31,14 +31,11 @@
 import org.apache.rocketmq.broker.client.ConsumerGroupInfo;
 import org.apache.rocketmq.broker.filter.ConsumerFilterData;
 import org.apache.rocketmq.broker.filter.ExpressionMessageFilter;
-<<<<<<< HEAD
+import org.apache.rocketmq.broker.plugin.BrokerAttachedPlugin;
+import org.apache.rocketmq.broker.subscription.SubscriptionGroupManager;
 import org.apache.rocketmq.common.protocol.body.ProducerTableInfo;
 import org.apache.rocketmq.common.protocol.header.GetAllProducerInfoRequestHeader;
 import org.apache.rocketmq.common.topic.TopicValidator;
-=======
-import org.apache.rocketmq.broker.plugin.BrokerAttachedPlugin;
-import org.apache.rocketmq.broker.subscription.SubscriptionGroupManager;
->>>>>>> ef37465e
 import org.apache.rocketmq.broker.transaction.queue.TransactionalMessageUtil;
 import org.apache.rocketmq.common.AclConfig;
 import org.apache.rocketmq.common.LockCallback;
@@ -145,18 +142,13 @@
 import org.apache.rocketmq.common.stats.StatsSnapshot;
 import org.apache.rocketmq.common.subscription.GroupForbidden;
 import org.apache.rocketmq.common.subscription.SubscriptionGroupConfig;
-import org.apache.rocketmq.common.topic.TopicValidator;
 import org.apache.rocketmq.filter.util.BitsArray;
 import org.apache.rocketmq.logging.InternalLogger;
 import org.apache.rocketmq.logging.InternalLoggerFactory;
 import org.apache.rocketmq.remoting.common.RemotingHelper;
 import org.apache.rocketmq.remoting.exception.RemotingCommandException;
 import org.apache.rocketmq.remoting.exception.RemotingTimeoutException;
-<<<<<<< HEAD
-import org.apache.rocketmq.remoting.netty.AsyncNettyRequestProcessor;
-=======
 import org.apache.rocketmq.remoting.netty.NettyRequestProcessor;
->>>>>>> ef37465e
 import org.apache.rocketmq.remoting.protocol.LanguageCode;
 import org.apache.rocketmq.remoting.protocol.RemotingCommand;
 import org.apache.rocketmq.remoting.protocol.RemotingSerializable;
@@ -186,17 +178,11 @@
 import java.util.concurrent.ConcurrentMap;
 import org.apache.rocketmq.store.config.BrokerRole;
 
-<<<<<<< HEAD
-public class AdminBrokerProcessor extends AsyncNettyRequestProcessor {
-    private static final InternalLogger log = InternalLoggerFactory.getLogger(LoggerName.BROKER_LOGGER_NAME);
-    private final BrokerController brokerController;
-=======
 import static org.apache.rocketmq.remoting.protocol.RemotingCommand.buildErrorResponse;
 
 public class AdminBrokerProcessor implements NettyRequestProcessor {
     private static final InternalLogger LOGGER = InternalLoggerFactory.getLogger(LoggerName.BROKER_LOGGER_NAME);
     protected final BrokerController brokerController;
->>>>>>> ef37465e
 
     public AdminBrokerProcessor(final BrokerController brokerController) {
         this.brokerController = brokerController;
@@ -1787,10 +1773,10 @@
     }
 
     public RemotingCommand deleteExpiredCommitLog() {
-        log.warn("invoke deleteExpiredCommitLog start.");
+        LOGGER.warn("invoke deleteExpiredCommitLog start.");
         final RemotingCommand response = RemotingCommand.createResponseCommand(null);
         brokerController.getMessageStore().executeDeleteFilesManually();
-        log.warn("invoke deleteExpiredCommitLog end.");
+        LOGGER.warn("invoke deleteExpiredCommitLog end.");
         response.setCode(ResponseCode.SUCCESS);
         response.setRemark(null);
         return response;
@@ -2320,16 +2306,6 @@
         return inner;
     }
 
-<<<<<<< HEAD
-    private boolean validateSlave(RemotingCommand response) {
-        if (this.brokerController.getMessageStoreConfig().getBrokerRole().equals(BrokerRole.SLAVE)) {
-            response.setCode(ResponseCode.SYSTEM_ERROR);
-            response.setRemark("Can't modify topic or subscription group from slave broker, " +
-                "please execute it from master broker.");
-            return true;
-        }
-        return false;
-=======
     private RemotingCommand getTopicConfig(ChannelHandlerContext ctx,
         RemotingCommand request) throws RemotingCommandException {
         GetTopicConfigRequestHeader requestHeader = (GetTopicConfigRequestHeader) request.decodeCommandCustomHeader(GetTopicConfigRequestHeader.class);
@@ -2365,7 +2341,7 @@
 
     private RemotingCommand notifyMinBrokerIdChange(ChannelHandlerContext ctx,
         RemotingCommand request) throws RemotingCommandException {
-        NotifyMinBrokerIdChangeRequestHeader requestHeader = request.decodeCommandCustomHeader(NotifyMinBrokerIdChangeRequestHeader.class);
+        NotifyMinBrokerIdChangeRequestHeader requestHeader = (NotifyMinBrokerIdChangeRequestHeader) request.decodeCommandCustomHeader(NotifyMinBrokerIdChangeRequestHeader.class);
 
         RemotingCommand response = RemotingCommand.createResponseCommand(null);
 
@@ -2385,7 +2361,7 @@
         RemotingCommand request) throws RemotingCommandException {
         RemotingCommand response = RemotingCommand.createResponseCommand(ExchangeHAInfoResponseHeader.class);
 
-        ExchangeHAInfoRequestHeader requestHeader = request.decodeCommandCustomHeader(ExchangeHAInfoRequestHeader.class);
+        ExchangeHAInfoRequestHeader requestHeader = (ExchangeHAInfoRequestHeader) request.decodeCommandCustomHeader(ExchangeHAInfoRequestHeader.class);
         if (requestHeader.getMasterHaAddress() != null) {
             this.brokerController.getMessageStore().updateHaMasterAddress(requestHeader.getMasterHaAddress());
             this.brokerController.getMessageStore().updateMasterAddress(requestHeader.getMasterAddress());
@@ -2431,7 +2407,7 @@
 
         if (this.brokerController.getBrokerConfig().getBrokerId() != MixAll.MASTER_ID) {
 
-            ResetMasterFlushOffsetHeader requestHeader = request.decodeCommandCustomHeader(ResetMasterFlushOffsetHeader.class);
+            ResetMasterFlushOffsetHeader requestHeader = (ResetMasterFlushOffsetHeader) request.decodeCommandCustomHeader(ResetMasterFlushOffsetHeader.class);
 
             if (requestHeader.getMasterFlushOffset() != null) {
                 this.brokerController.getMessageStore().setMasterFlushedOffset(requestHeader.getMasterFlushOffset());
@@ -2441,6 +2417,15 @@
         response.setCode(ResponseCode.SUCCESS);
         response.setRemark(null);
         return response;
->>>>>>> ef37465e
+    }
+
+    private boolean validateSlave(RemotingCommand response) {
+        if (this.brokerController.getMessageStoreConfig().getBrokerRole().equals(BrokerRole.SLAVE)) {
+            response.setCode(ResponseCode.SYSTEM_ERROR);
+            response.setRemark("Can't modify topic or subscription group from slave broker, " +
+                "please execute it from master broker.");
+            return true;
+        }
+        return false;
     }
 }